--- conflicted
+++ resolved
@@ -65,13 +65,10 @@
         print(f"Waiting for other signatures for {seqner.sn}...")
         return self.hby.db.gpse.add(keys=(prefixer.qb64,), val=(seqner, saider))
 
-<<<<<<< HEAD
-    def rotate(self, ghab, aids, sith, toad, cuts=None, adds=None, data=None):
-=======
+
 
     def rotate(self, ghab, aids, isith=None, nsith=None,
                toad=None, cuts=None, adds=None, data=None):
->>>>>>> 44b7acea
         """ Begin processing of escrowed group multisig identifier
 
         Escrow identifier for multisigs, witness receipts and delegation anchor
@@ -106,13 +103,10 @@
         pkever = ghab.lhab.kever
         pnkey = pkever.nexter.digs[0]
 
-<<<<<<< HEAD
-        rec = basing.RotateRecord(aids=aids, sn=kever.sn + 1, sith=sith, toad=toad,
-                                  cuts=cuts, adds=adds, data=data, date=helping.nowIso8601())
-=======
+
         rec = basing.RotateRecord(aids=aids, sn=kever.sn+1, isith=isith, nsith=nsith,
             toad=toad, cuts=cuts, adds=adds, data=data, date=helping.nowIso8601())
->>>>>>> 44b7acea
+
         if pnkey in kever.nexter.digs:  # local already participate in last event, rotate
             ghab.lhab.rotate()
             print(f"Rotating local identifier, waiting for witness receipts")
