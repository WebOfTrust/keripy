--- conflicted
+++ resolved
@@ -146,10 +146,7 @@
                                                   rmids=ghab.rmids,
                                                   icp=icp)
             others = list(oset(smids + (rmids or [])))
-<<<<<<< HEAD
-=======
 
->>>>>>> a92a3cb8
             others.remove(ghab.mhab.pre)
 
             for recpt in others:  # this goes to other participants only as a signaling mechanism
