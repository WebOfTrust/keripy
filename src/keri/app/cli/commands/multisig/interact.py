# -*- encoding: utf-8 -*-
"""
keri.kli.commands.multisig module

"""

import argparse
from ordered_set import OrderedSet as oset

from hio import help
from hio.base import doing

from keri import kering
from keri.app import grouping, indirecting, habbing, forwarding
from keri.app.cli.common import existing, displaying, config
from keri.app.notifying import Notifier
from keri.core import coring, serdering
from keri.peer import exchanging

logger = help.ogler.getLogger()

parser = argparse.ArgumentParser(description='Begin or join a rotation of a group identifier')
parser.set_defaults(handler=lambda args: interactGroupIdentifier(args),
                    transferable=True)
parser.add_argument('--name', '-n', help='Human readable reference', required=True)
parser.add_argument('--base', '-b', help='additional optional prefix to file location of KERI keystore',
                    required=False, default="")
parser.add_argument('--alias', '-a', help='human readable alias for the local identifier prefix', required=True)
parser.add_argument('--passcode', '-p', help='22 character encryption passcode for keystore (is not saved)',
                    dest="bran", default=None)  # passcode => bran
parser.add_argument('--data', '-d', help='Anchor data, \'@\' allowed', default=[], action="store", required=True)
parser.add_argument("--aids", "-g", help="List of other participant qb64 identifiers to include in interaction event",
                    action="append", required=False, default=None)


def interactGroupIdentifier(args):
    """
    Performs an interaction event on the group identifier specified as an argument.  The identifier prefix of the
    environment represented by the name parameter must be a member of the group identifier.  This command will
    perform an interaction of the local identifier if the sequence number of the local identifier is the same as the
    group identifier sequence number.  It will wait for all other members of the group to achieve the same sequence
    number (group + 1) and then publish the signed interaction event for the group identifier to all witnesses and
    wait for receipts.

    Parameters:
        args (parseargs):  command line parameters

    """

    data = config.parseData(args.data) if args.data is not None else None
    ixnDoer = GroupMultisigInteract(name=args.name, alias=args.alias, aids=args.aids, base=args.base, bran=args.bran,
                                    data=data)

    doers = [ixnDoer]
    return doers


class GroupMultisigInteract(doing.DoDoer):
    """
    Command line DoDoer to launch the needed coroutines to run launch Multisig interaction.
       This DoDoer will remove the multisig coroutine and exit when it receives a message
       that the multisig coroutine has successfully completed a cooperative rotation.

       ToDo: NRR
       Add .rmids and .smids

    """

    def __init__(self, name, alias, aids, base, bran, data):
        self.base = base
        self.bran = bran
        self.alias = alias
        self.aids = aids
        self.data = data

        self.hby = existing.setupHby(name=name, base=base, bran=bran)
        self.hbyDoer = habbing.HaberyDoer(habery=self.hby)  # setup doer
        self.postman = forwarding.Poster(hby=self.hby)

        notifier = Notifier(self.hby)
        mux = grouping.Multiplexor(self.hby, notifier=notifier)
        exc = exchanging.Exchanger(hby=self.hby, handlers=[])
        grouping.loadHandlers(exc, mux)

        mbd = indirecting.MailboxDirector(hby=self.hby, topics=['/receipt', '/multisig'], exc=exc)
        self.counselor = grouping.Counselor(hby=self.hby)

        doers = [self.hbyDoer, self.postman, mbd, self.counselor]
        self.toRemove = list(doers)

        doers.extend([doing.doify(self.interactDo)])

        super(GroupMultisigInteract, self).__init__(doers=doers)

    def interactDo(self, tymth, tock=0.0):
        """ Create or participate in an interaction event for a distributed multisig identifier

        Parameters:
            tymth (function): injected function wrapper closure returned by .tymen() of
                Tymist instance. Calling tymth() returns associated Tymist .tyme.
            tock (float): injected initial tock value

        """
        # enter context
        self.wind(tymth)
        self.tock = tock
        _ = (yield self.tock)

        ghab = self.hby.habByName(name=self.alias)
        if ghab is None:
            raise kering.ConfigurationError(f"invalid alias {self.alias} specified for database {self.hby.name}")

<<<<<<< HEAD
        smids, rmids = ghab.members()
        aids = self.aids if self.aids is not None else smids

        rmids = None  # need to fix
=======
        aids = self.aids if self.aids is not None else ghab.smids

>>>>>>> a92a3cb8
        ixn = ghab.interact(data=self.data)
        serder = serdering.SerderKERI(raw=ixn)

<<<<<<< HEAD
        serder = coring.Serder(raw=ixn)
        exn, atc = grouping.multisigInteractExn(ghab, serder.sner.num, aids, self.data)
        others = list(aids)

=======
        exn, ims = grouping.multisigInteractExn(ghab=ghab, aids=aids, ixn=ixn)
        others = list(oset(ghab.smids + (ghab.rmids or [])))
>>>>>>> a92a3cb8
        others.remove(ghab.mhab.pre)

        for recpt in others:  # send notification to other participants as a signalling mechanism
            self.postman.send(src=ghab.mhab.pre, dest=recpt, topic="multisig", serder=exn, attachment=ims)

        prefixer = coring.Prefixer(qb64=ghab.pre)
        seqner = coring.Seqner(sn=serder.sn)
        saider = coring.Saider(qb64b=serder.saidb)
        self.counselor.start(prefixer=prefixer, seqner=seqner, saider=saider, ghab=ghab)

        while True:
            saider = self.hby.db.cgms.get(keys=(prefixer.qb64, seqner.qb64))
            if saider is not None:
                break

            yield self.tock

        print()
        displaying.printIdentifier(self.hby, ghab.pre)
        self.remove(self.toRemove)<|MERGE_RESOLUTION|>--- conflicted
+++ resolved
@@ -110,27 +110,13 @@
         if ghab is None:
             raise kering.ConfigurationError(f"invalid alias {self.alias} specified for database {self.hby.name}")
 
-<<<<<<< HEAD
-        smids, rmids = ghab.members()
-        aids = self.aids if self.aids is not None else smids
-
-        rmids = None  # need to fix
-=======
         aids = self.aids if self.aids is not None else ghab.smids
 
->>>>>>> a92a3cb8
         ixn = ghab.interact(data=self.data)
         serder = serdering.SerderKERI(raw=ixn)
 
-<<<<<<< HEAD
-        serder = coring.Serder(raw=ixn)
-        exn, atc = grouping.multisigInteractExn(ghab, serder.sner.num, aids, self.data)
-        others = list(aids)
-
-=======
         exn, ims = grouping.multisigInteractExn(ghab=ghab, aids=aids, ixn=ixn)
         others = list(oset(ghab.smids + (ghab.rmids or [])))
->>>>>>> a92a3cb8
         others.remove(ghab.mhab.pre)
 
         for recpt in others:  # send notification to other participants as a signalling mechanism
