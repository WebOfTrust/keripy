--- conflicted
+++ resolved
@@ -49,22 +49,15 @@
 parser.add_argument("--cafilepath", action="store", required=False, default=None)
 parser.add_argument("--loglevel", action="store", required=False, default="CRITICAL",
                     help="Set log level to DEBUG | INFO | WARNING | ERROR | CRITICAL. Default is CRITICAL")
-<<<<<<< HEAD
-=======
 parser.add_argument("--logfile", action="store", required=False, default=None,
                     help="path of the log file. If not defined, logs will not be written to the file.")
->>>>>>> 8477339f
 
 
 def launch(args):
     help.ogler.level = logging.getLevelName(args.loglevel)
-<<<<<<< HEAD
-    help.ogler.reopen(name=args.name, temp=True, clear=True)  # need to configure for logging persistent file
-=======
     if(args.logfile != None):
         help.ogler.headDirPath = args.logfile
         help.ogler.reopen(name=args.name, temp=False, clear=True)
->>>>>>> 8477339f
     logger = help.ogler.getLogger()
 
     logger.info("\n******* Starting Witness for %s listening: http/%s, tcp/%s "
