# -*- encoding: utf-8 -*-
"""
keri.kli.commands module

"""
import argparse
from dataclasses import dataclass

from hio.base import doing

from keri import kering
from keri.app.cli.common import rotating, existing, config
from keri.core import coring
from ... import habbing, agenting, indirecting, delegating, forwarding

parser = argparse.ArgumentParser(description='Rotate keys')
parser.set_defaults(handler=lambda args: rotate(args))
parser.add_argument('--name', '-n', help='keystore name and file location of KERI keystore', required=True)
parser.add_argument('--base', '-b', help='additional optional prefix to file location of KERI keystore',
                    required=False, default="")
parser.add_argument('--alias', '-a', help='human readable alias for the new identifier prefix', required=True)
parser.add_argument('--passcode', '-p', help='22 character encryption passcode for keystore (is not saved)',
                    dest="bran", default=None)  # passcode => bran
parser.add_argument('--file', '-f', help='file path of config options (JSON) for rotation', default="", required=False)
parser.add_argument('--next-count', '-C', help='Count of pre-rotated keys (signing keys after next rotation).',
                    default=None, type=int, required=False)
parser.add_argument("--receipt-endpoint", help="Attempt to connect to witness receipt endpoint for witness receipts.",
                    dest="endpoint", action='store_true')
parser.add_argument("--proxy", help="alias for delegation communication proxy", default="")

rotating.addRotationArgs(parser)


@dataclass
class RotateOptions:
    """
    Configurable options for a rotation performed at the command line.
    Each of the defaults is depended on by the option merge_args_with_file function.
    """
    isith: int | str | list | None
    ncount: int | None
    nsith: int | str | list = '0'
    toad: int = None
    wits: list = None
    witsCut: list = None
    witsAdd: list = None
    data: list = None


def rotate(args):
    """
    Performs a rotation of the identifier of the environment represented by the provided name parameter

        args (parseargs):  Command line argument

    """
    opts = mergeArgsWithFile(args)
    rotDoer = RotateDoer(name=args.name, base=args.base, alias=args.alias, endpoint=args.endpoint,
                         bran=args.bran, wits=opts.wits,
                         cuts=opts.witsCut, adds=opts.witsAdd,
                         isith=opts.isith, nsith=opts.nsith,
                         count=opts.ncount, toad=opts.toad,
                         data=opts.data, proxy=args.proxy)

    doers = [rotDoer]

    return doers


def emptyOptions():
    """
    Empty rotation options used for merging file and command line options
    """
    return RotateOptions(
        isith=None, ncount=None
    )


def mergeArgsWithFile(args):
    """
    Combine the file-based configuration with command line specified arguments
        args (Namespace): the arguments from the command line
    """
    rotate_opts = config.loadFileOptions(args.file, RotateOptions) if args.file != '' else emptyOptions()

    if args.isith is not None:
        rotate_opts.isith = args.isith
    if args.nsith is not None:
        rotate_opts.nsith = args.nsith
    else:
        rotate_opts.nsith = '1'
    if args.next_count is not None:
        rotate_opts.ncount = int(args.next_count)
    else:
        rotate_opts.ncount = 1
    if args.toad is not None:
        rotate_opts.toad = int(args.toad)
    if len(args.witnesses) > 0:
        rotate_opts.wits = args.witnesses
    if len(args.cuts) > 0:
        rotate_opts.witsCut = args.cuts
    if len(args.witness_add) > 0:
        rotate_opts.witsAdd = args.witness_add

    if args.data is not None:
        rotate_opts.data = config.parseData(args.data)

    return rotate_opts


class RotateDoer(doing.DoDoer):
    """
    DoDoer that launches Doers needed to perform a rotation and publication of the rotation event
    to all appropriate witnesses
    """

    def __init__(self, name, base, bran, alias, endpoint=False, isith=None, nsith=None, count=None,
                 toad=None, wits=None, cuts=None, adds=None, data: list = None, proxy=None):
        """
        Returns DoDoer with all registered Doers needed to perform rotation.

        Parameters:
            name is human-readable str of identifier
            isith is current signing threshold as int or str hex or list of str weights
            nsith is next signing threshold as int or str hex or list of str weights
            count is int next number of signing keys
            toad is int or str hex of witness threshold after cuts and adds
            cuts is list of qb64 pre of witnesses to be removed from witness list
            adds is list of qb64 pre of witnesses to be added to witness list
            data is list of dicts of committed data such as seals
            proxy is optional name of proxy Hab to use to send messages to delegator

       """

        self.alias = alias
        self.isith = isith
        self.nsith = nsith
        self.count = count
        self.toad = toad
        self.data = data
        self.endpoint = endpoint
        self.proxy = proxy

        self.wits = wits if wits is not None else []
        self.cuts = cuts if cuts is not None else []
        self.adds = adds if adds is not None else []

        self.hby = existing.setupHby(name=name, base=base, bran=bran)
        self.hbyDoer = habbing.HaberyDoer(habery=self.hby)  # setup doer
        self.swain = delegating.Anchorer(hby=self.hby)
        self.postman = forwarding.Poster(hby=self.hby)
        self.mbx = indirecting.MailboxDirector(hby=self.hby, topics=['/receipt', "/replay", "/reply"])
        doers = [self.hbyDoer, self.mbx, self.swain, self.postman, doing.doify(self.rotateDo)]

        super(RotateDoer, self).__init__(doers=doers)

    def rotateDo(self, tymth, tock=0.0):
        """
        Returns:  doifiable Doist compatible generator method
        Usage:
            add result of doify on this method to doers list
        """
        self.wind(tymth)
        self.tock = tock
        _ = (yield self.tock)

        hab = self.hby.habByName(name=self.alias)
        if hab is None:
            raise kering.ConfigurationError(f"Alias {self.alias} is invalid")

        receiptor = agenting.Receiptor(hby=self.hby)
        self.extend([receiptor])

        if self.wits:
            if self.adds or self.cuts:
                raise kering.ConfigurationError("you can only specify witnesses or cuts and add")
            ewits = hab.kever.wits

            # wits= [a,b,c]  wits=[b, z]
            self.cuts = set(ewits) - set(self.wits)
            self.adds = set(self.wits) - set(ewits)
            if self.endpoint:
                for wit in self.adds:
                    yield from receiptor.catchup(hab.pre, wit)

        hab.rotate(isith=self.isith, nsith=self.nsith, ncount=self.count, toad=self.toad,
                   cuts=list(self.cuts), adds=list(self.adds),
                   data=self.data)

<<<<<<< HEAD
        if hab.kever.delegator:
=======
        if hab.kever.delpre:
>>>>>>> 8477339f
            self.swain.delegation(pre=hab.pre, sn=hab.kever.sn, proxy=self.hby.habByName(self.proxy))
            print("Waiting for delegation approval...")
            while not self.swain.complete(hab.kever.prefixer, coring.Seqner(sn=hab.kever.sn)):
                yield self.tock

        elif hab.kever.wits:
            if self.endpoint:
                yield from receiptor.receipt(hab.pre, sn=hab.kever.sn)
            else:
                for wit in self.adds:
                    self.mbx.addPoller(hab, witness=wit)

                print("Waiting for witness receipts...")
                witDoer = agenting.WitnessReceiptor(hby=self.hby)
                self.extend(doers=[witDoer])
                yield self.tock

                witDoer.msgs.append(dict(pre=hab.pre))
                while not witDoer.cues:
                    _ = yield self.tock

                self.remove([witDoer])

        if hab.kever.delpre:
            yield from self.postman.sendEvent(hab=hab, fn=hab.kever.sn)

        print(f'Prefix  {hab.pre}')
        print(f'New Sequence No.  {hab.kever.sn}')
        for idx, verfer in enumerate(hab.kever.verfers):
            print(f'\tPublic key {idx + 1}:  {verfer.qb64}')

        toRemove = [self.hbyDoer, self.swain, self.mbx, self.postman, receiptor]
        self.remove(toRemove)

        return<|MERGE_RESOLUTION|>--- conflicted
+++ resolved
@@ -187,11 +187,7 @@
                    cuts=list(self.cuts), adds=list(self.adds),
                    data=self.data)
 
-<<<<<<< HEAD
-        if hab.kever.delegator:
-=======
         if hab.kever.delpre:
->>>>>>> 8477339f
             self.swain.delegation(pre=hab.pre, sn=hab.kever.sn, proxy=self.hby.habByName(self.proxy))
             print("Waiting for delegation approval...")
             while not self.swain.complete(hab.kever.prefixer, coring.Seqner(sn=hab.kever.sn)):
