# -*- encoding: utf-8 -*-
"""
keri.core.coring module

"""
import re
import json
from typing import Union

from dataclasses import dataclass, astuple
from collections import namedtuple, deque
from base64 import urlsafe_b64encode as encodeB64
from base64 import urlsafe_b64decode as decodeB64
from math import ceil
from fractions import Fraction

import cbor2 as cbor
import msgpack
import pysodium
import blake3
import hashlib

from ..kering import (EmptyMaterialError, RawMaterialError, UnknownCodeError,
                      InvalidSizeError,
                      InvalidCodeSizeError, InvalidVarIndexError,
                      InvalidVarSizeError, InvalidVarRawSizeError,
                      ConversionError,
                      ValidationError, VersionError, DerivationError,
                      ShortageError, UnexpectedCodeError, DeserializationError,
                      UnexpectedCountCodeError, UnexpectedOpCodeError)
from ..kering import Versionage, Version
from ..help import helping
from ..help.helping import sceil

"""
ilk is short for message type
icp = incept, inception
rot = rotate, rotation
ixn = interact, interaction
dip = delcept, delegated inception
drt = deltate, delegated rotation
rct = receipt
ksn = state, key state notice
qry = query
rpy = reply
exn = exchange
exp = expose, sealed data exposition
fwd = forward, ??
vcp = vdr incept, verifiable data registry inception
vrt = vdr rotate, verifiable data registry rotation
iss = vc issue, verifiable credential issuance
rev = vc revoke, verifiable credential revocation
bis = backed vc issue, registry-backed transaction event log credential issuance
brv = backed vc revoke, registry-backed transaction event log credential revocation
"""

Ilkage = namedtuple("Ilkage", ('icp rot ixn dip drt rct ksn qry rpy exn exp '
                               'fwd vcp vrt iss rev bis brv '))

Ilks = Ilkage(icp='icp', rot='rot', ixn='ixn', dip='dip', drt='drt', rct='rct',
              ksn='ksn', qry='qry', rpy='rpy', exn='exn', exp='exp',
              fwd='fwd', vcp='vcp', vrt='vrt', iss='iss', rev='rev',
              bis='bis', brv='brv')

Serialage = namedtuple("Serialage", 'json mgpk cbor')

Serials = Serialage(json='JSON', mgpk='MGPK', cbor='CBOR')

Identage = namedtuple("Identage", "keri acdc")

Idents = Identage(keri="KERI", acdc="ACDC")

VERRAWSIZE = 6  # hex characters in raw serialization size in version string
# "{:0{}x}".format(300, 6)  # make num char in hex a variable
# '00012c'
VERFMT = "{}{:x}{:x}{}{:0{}x}_"  # version format string
VERFULLSIZE = 17  # number of characters in full versions string


def Versify(ident=Idents.keri, version=None, kind=Serials.json, size=0):
    """
    Return version string
    """
    if ident not in Idents:
        raise ValueError("Invalid message identifier = {}".format(ident))
    if kind not in Serials:
        raise ValueError("Invalid serialization kind = {}".format(kind))
    version = version if version else Version
    return VERFMT.format(ident, version[0], version[1], kind, size, VERRAWSIZE)


Vstrings = Serialage(json=Versify(kind=Serials.json, size=0),
                     mgpk=Versify(kind=Serials.mgpk, size=0),
                     cbor=Versify(kind=Serials.cbor, size=0))

VEREX = b'(?P<ident>[A-Z]{4})(?P<major>[0-9a-f])(?P<minor>[0-9a-f])(?P<kind>[A-Z]{4})(?P<size>[0-9a-f]{6})_'
Rever = re.compile(VEREX)  # compile is faster
MINSNIFFSIZE = 12 + VERFULLSIZE  # min bytes in buffer to sniff else need more


def Deversify(vs):
    """
    Returns tuple(ident, kind, version, size)
      Where:
        ident is event type identifier one of Idents
                   acdc='ACDC', keri='KERI'
        kind is serialization kind, one of Serials
                   json='JSON', mgpk='MGPK', cbor='CBOR'
        version is version tuple of type Version
        size is int of raw size

    Parameters:
      vs is version string str

    Uses regex match to extract:
        event type identifier
        serialization kind
        keri version
        serialization size
    """
    match = Rever.match(vs.encode("utf-8"))  # match takes bytes
    if match:
        ident, major, minor, kind, size = match.group("ident", "major", "minor", "kind", "size")
        version = Versionage(major=int(major, 16), minor=int(minor, 16))
        ident = ident.decode("utf-8")
        kind = kind.decode("utf-8")

        if ident not in Idents:
            raise ValueError("Invalid message identifier = {}".format(ident))
        if kind not in Serials:
            raise ValueError("Invalid serialization kind = {}".format(kind))
        size = int(size, 16)
        return ident, kind, version, size

    raise ValueError("Invalid version string = {}".format(vs))


def Sizeify(ked, kind=None):
    """
    ked is key event dict
    kind is serialization if given else use one given in ked
    Returns tuple of (raw, kind, ked, version) where:
        raw is serialized event as bytes of kind
        kind is serialzation kind
        ked is key event dict
        version is Versionage instance

    Assumes only supports Version
    """
    if "v" not in ked:
        raise ValueError("Missing or empty version string in key event "
                         "dict = {}".format(ked))

    ident, knd, version, size = Deversify(ked["v"])  # extract kind and version
    if version != Version:
        raise ValueError("Unsupported version = {}.{}".format(version.major,
                                                              version.minor))

    if not kind:
        kind = knd

    if kind not in Serials:
        raise ValueError("Invalid serialization kind = {}".format(kind))

    raw = dumps(ked, kind)
    size = len(raw)

    match = Rever.search(raw)  # Rever's regex takes bytes
    if not match or match.start() > 12:
        raise ValueError("Invalid version string in raw = {}".format(raw))

    fore, back = match.span()  # full version string
    # update vs with latest kind version size
    vs = Versify(ident=ident, version=version, kind=kind, size=size)
    # replace old version string in raw with new one
    raw = b'%b%b%b' % (raw[:fore], vs.encode("utf-8"), raw[back:])
    if size != len(raw):  # substitution messed up
        raise ValueError("Malformed version string size = {}".format(vs))
    ked["v"] = vs  # update ked

    return raw, ident, kind, ked, version


# Base64 utilities
BASE64_PAD = b'='

# Mappings between Base64 Encode Index and Decode Characters
#  B64ChrByIdx is dict where each key is a B64 index and each value is the B64 char
#  B64IdxByChr is dict where each key is a B64 char and each value is the B64 index
# Map Base64 index to char
B64ChrByIdx = dict((index, char) for index, char in enumerate([chr(x) for x in range(65, 91)]))
B64ChrByIdx.update([(index + 26, char) for index, char in enumerate([chr(x) for x in range(97, 123)])])
B64ChrByIdx.update([(index + 52, char) for index, char in enumerate([chr(x) for x in range(48, 58)])])
B64ChrByIdx[62] = '-'
B64ChrByIdx[63] = '_'
# Map char to Base64 index
B64IdxByChr = {char: index for index, char in B64ChrByIdx.items()}
B64_CHARS = tuple(B64ChrByIdx.values())  # tuple of characters in Base64

B64REX = b'^[A-Za-z0-9\-\_]*\Z'
Reb64 = re.compile(B64REX)  # compile is faster


def intToB64(i, l=1):
    """
    Returns conversion of int i to Base64 str
    l is min number of b64 digits left padded with Base64 0 == "A" char
    """
    d = deque()  # deque of characters base64

    while l:
        d.appendleft(B64ChrByIdx[i % 64])
        i = i // 64
        if not i:
            break
        # d.appendleft(B64ChrByIdx[i % 64])
        # i = i // 64
    for j in range(l - len(d)):  # range(x)  x <= 0 means do not iterate
        d.appendleft("A")
    return ("".join(d))


def intToB64b(i, l=1):
    """
    Returns conversion of int i to Base64 bytes
    l is min number of b64 digits left padded with Base64 0 == "A" char
    """
    return (intToB64(i=i, l=l).encode("utf-8"))


def b64ToInt(s):
    """
    Returns conversion of Base64 str s or bytes to int
    """
    if not s:
        raise ValueError("Empty string, conversion undefined.")
    if hasattr(s, 'decode'):
        s = s.decode("utf-8")
    i = 0
    for e, c in enumerate(reversed(s)):
        i |= B64IdxByChr[c] << (e * 6)  # same as i += B64IdxByChr[c] * (64 ** e)
    return i


def b64ToB2(s):
    """
    Returns conversion (decode) of Base64 chars to Base2 bytes.
    Where the number of total bytes returned is equal to the minimun number of
    octets sufficient to hold the total converted concatenated sextets from s,
    with one sextet per each Base64 decoded char of s. Assumes no pad chars in s.
    Sextets are left aligned with pad bits in last (rightmost) byte.
    This is useful for decoding as bytes, code characters from the front of
    a Base64 encoded string of characters.
    """
    i = b64ToInt(s)
    i <<= 2 * (len(s) % 4)  # add 2 bits right padding for each sextet
    n = sceil(len(s) * 3 / 4)  # compute min number of ocetets to hold all sextets
    return (i.to_bytes(n, 'big'))


def b2ToB64(b, l):
    """
    Returns conversion (encode) of l Base2 sextets from front of b to Base64 chars.
    One char for each of l sextets from front (left) of b.
    This is useful for encoding as code characters, sextets from the front of
    a Base2 bytes (byte string). Must provide l because of ambiguity between l=3
    and l=4. Both require 3 bytes in b.
    """
    if hasattr(b, 'encode'):
        b = b.encode("utf-8")  # convert to bytes
    n = sceil(l * 3 / 4)  # number of bytes needed for l sextets
    if n > len(b):
        raise ValueError("Not enough bytes in {} to nab {} sextets.".format(b, l))
    i = int.from_bytes(b[:n], 'big')
    i >>= 2 * (l % 4)  # shift out padding bits make right aligned
    return (intToB64(i, l))


def nabSextets(b, l):
    """
    Return first l sextets from front (left) of b as bytes (byte string).
    Length of bytes returned is minimum sufficient to hold all l sextets.
    Last byte returned is right bit padded with zeros
    b is bytes or str
    """
    if hasattr(b, 'encode'):
        b = b.encode("utf-8")  # convert to bytes
    n = sceil(l * 3 / 4)  # number of bytes needed for l sextets
    if n > len(b):
        raise ValueError("Not enough bytes in {} to nab {} sextets.".format(b, l))
    i = int.from_bytes(b[:n], 'big')
    p = 2 * (l % 4)
    i >>= p  # strip of last bits
    i <<= p  # pad with empty bits
    return (i.to_bytes(n, 'big'))


def sniff(raw):
    """
    Returns serialization kind, version and size from serialized event raw
    by investigating leading bytes that contain version string

    Parameters:
      raw is bytes of serialized event

    """
    if len(raw) < MINSNIFFSIZE:
        raise ShortageError("Need more bytes.")

    match = Rever.search(raw)  # Rever's regex takes bytes
    if not match or match.start() > 12:
        raise VersionError("Invalid version string in raw = {}".format(raw))

    ident, major, minor, kind, size = match.group("ident", "major", "minor", "kind", "size")
    version = Versionage(major=int(major, 16), minor=int(minor, 16))
    kind = kind.decode("utf-8")
    ident = ident.decode("utf-8")
    if kind not in Serials:
        raise DeserializationError("Invalid serialization kind = {}".format(kind))
    size = int(size, 16)

    return ident, kind, version, size


def dumps(ked, kind=Serials.json):
    """
    utility function to handle serialization by kind

    Returns:
       raw (bytes): serialized version of ked dict

    Parameters:
       ked (dict): key event dict or message dict to serialize
       kind (str): serialization kind (JSON, MGPK, CBOR)
    """
    if kind == Serials.json:
        raw = json.dumps(ked, separators=(",", ":"), ensure_ascii=False).encode("utf-8")

    elif kind == Serials.mgpk:
        raw = msgpack.dumps(ked)

    elif kind == Serials.cbor:
        raw = cbor.dumps(ked)
    else:
        raise ValueError("Invalid serialization kind = {}".format(kind))

    return raw


def loads(raw, size=None, kind=Serials.json):
    """
    utility function to handle deserialization by kind

    Returns:
       ked (dict): deserialized

    Parameters:
       raw (Union[bytes,bytearray]): raw serialization to deserialze as dict
       size (int): number of bytes to consume for the deserialization. If None
                   then consume all bytes
       kind (str): serialization kind (JSON, MGPK, CBOR)
    """
    if kind == Serials.json:
        try:
            ked = json.loads(raw[:size].decode("utf-8"))
        except Exception as ex:
            print(ex)
            raise DeserializationError("Error deserializing JSON: {}"
                                       "".format(raw[:size].decode("utf-8")))

    elif kind == Serials.mgpk:
        try:
            ked = msgpack.loads(raw[:size])
        except Exception as ex:
            raise DeserializationError("Error deserializing MGPK: {}"
                                       "".format(raw[:size]))

    elif kind == Serials.cbor:
        try:
            ked = cbor.loads(raw[:size])
        except Exception as ex:
            raise DeserializationError("Error deserializing CBOR: {}"
                                       "".format(raw[:size]))

    else:
        raise DeserializationError("Invalid deserialization kind: {}"
                                   "".format(kind))

    return ked


def generateSigners(salt=None, count=8, transferable=True):
    """
    Returns list of Signers for Ed25519

    Parameters:
        salt is bytes 16 byte long root cryptomatter from which seeds for Signers
            in list are derived
            random salt created if not provided
        count is number of signers in list
        transferable is boolean true means signer.verfer code is transferable
                                non-transferable otherwise
    """
    if not salt:
        salt = pysodium.randombytes(pysodium.crypto_pwhash_SALTBYTES)

    signers = []
    for i in range(count):
        path = "{:x}".format(i)
        # algorithm default is argon2id
        seed = pysodium.crypto_pwhash(outlen=32,
                                      passwd=path,
                                      salt=salt,
                                      opslimit=pysodium.crypto_pwhash_OPSLIMIT_INTERACTIVE,
                                      memlimit=pysodium.crypto_pwhash_MEMLIMIT_INTERACTIVE,
                                      alg=pysodium.crypto_pwhash_ALG_DEFAULT)

        signers.append(Signer(raw=seed, transferable=transferable))

    return signers


def generateSecrets(salt=None, count=8):
    """
    Returns list of fully qualified Base64 secret seeds for Ed25519 private keys

    Parameters:
        salt is bytes 16 byte long root cryptomatter from which seeds for Signers
            in list are derived
            random salt created if not provided
        count is number of signers in list
    """
    signers = generateSigners(salt=salt, count=count)

    return [signer.qb64 for signer in signers]  # fetch the qb64 as secret


# secret derivation security tier
Tierage = namedtuple("Tierage", 'low med high')

Tiers = Tierage(low='low', med='med', high='high')


@dataclass(frozen=True)
class MatterCodex:
    """
    MatterCodex is codex code (stable) part of all matter derivation codes.
    Only provide defined codes.
    Undefined are left out so that inclusion(exclusion) via 'in' operator works.
    """
<<<<<<< HEAD
    Ed25519_Seed:         str = 'A'  # Ed25519 256 bit random seed for private key
    Ed25519N:             str = 'B'  # Ed25519 verification key non-transferable, basic derivation.
    X25519:               str = 'C'  # X25519 public encryption key, converted from Ed25519.
    Ed25519:              str = 'D'  # Ed25519 verification key basic derivation
    Blake3_256:           str = 'E'  # Blake3 256 bit digest self-addressing derivation.
    Blake2b_256:          str = 'F'  # Blake2b 256 bit digest self-addressing derivation.
    Blake2s_256:          str = 'G'  # Blake2s 256 bit digest self-addressing derivation.
    SHA3_256:             str = 'H'  # SHA3 256 bit digest self-addressing derivation.
    SHA2_256:             str = 'I'  # SHA2 256 bit digest self-addressing derivation.
    ECDSA_256k1_Seed:     str = 'J'  # ECDSA secp256k1 256 bit random Seed for private key
    Ed448_Seed:           str = 'K'  # Ed448 448 bit random Seed for private key
    X448:                 str = 'L'  # X448 public encryption key, converted from Ed448
    Short:                str = 'M'  # Short 2 byte b2 number or 3 char b64 str
    Big:                  str = 'N'  # Big 8 byte b2 number or 11 char b64 str
    X25519_Private:       str = 'O'  # X25519 private decryption key converted from Ed25519
    X25519_Cipher_Seed:   str = 'P'  # X25519 124 char b64 Cipher of 44 char qb64 Seed
    Salt_128:             str = '0A'  # 128 bit random salt or 128 bit number
    Ed25519_Sig:          str = '0B'  # Ed25519 signature.
    ECDSA_256k1_Sig:      str = '0C'  # ECDSA secp256k1 signature.
    Blake3_512:           str = '0D'  # Blake3 512 bit digest self-addressing derivation.
    Blake2b_512:          str = '0E'  # Blake2b 512 bit digest self-addressing derivation.
    SHA3_512:             str = '0F'  # SHA3 512 bit digest self-addressing derivation.
    SHA2_512:             str = '0G'  # SHA2 512 bit digest self-addressing derivation.
    Long:                 str = '0H'  # Long 4 byte b2 number or 6 char b54 str
    ECDSA_256k1N:         str = '1AAA'  # ECDSA secp256k1 verification key non-transferable, basic derivation.
    ECDSA_256k1:          str = '1AAB'  # Ed25519 public verification or encryption key, basic derivation
    Ed448N:               str = '1AAC'  # Ed448 non-transferable prefix public signing verification key. Basic derivation.
    Ed448:                str = '1AAD'  # Ed448 public signing verification key. Basic derivation.
    Ed448_Sig:            str = '1AAE'  # Ed448 signature. Self-signing derivation.
    Tag:                  str = '1AAF'  # Base64 4 char tag or 3 byte number.
    DateTime:             str = '1AAG'  # Base64 custom encoded 32 char ISO-8601 DateTime
    X25519_Cipher_Salt:   str = '1AAH'  # X25519 100 char b64 Cipher of 24 char qb64 Salt
    TBD1:                 str = '2AAA'  # Testing purposes only of 1 lead size
    TBD2:                 str = '3AAA'  # Testing purposes only of 2 lead size
    StrB64_L0:            str = '4A'    # String Base64 Only Leader Size 0
    StrB64_L1:            str = '5A'    # String Base64 Only Leader Size 1
    StrB64_L2:            str = '6A'    # String Base64 Only Leader Size 2
    Str_L0:               str = '4B'    # String Leader Size 0
    Str_L1:               str = '5B'    # String Leader Size 1
    Str_L2:               str = '6B'    # String Leader Size 2
    StrB64_Big_L0:        str = '7AAA'    # String Base64 Only Big Leader Size 0
    StrB64_Big_L1:        str = '8AAA'    # String Base64 Only Big Leader Size 1
    StrB64_Big_L2:        str = '9AAA'    # String Base64 Only Big Leader Size 2
    Str_Big_L0:           str = '7AAB'    # String Big Leader Size 0
    Str_Big_L1:           str = '8AAB'    # String Big Leader Size 1
    Str_Big_L2:           str = '9AAB'    # String Big Leader Size 2
=======
    Ed25519_Seed: str = 'A'  # Ed25519 256 bit random seed for private key
    Ed25519N: str = 'B'  # Ed25519 verification key non-transferable, basic derivation.
    X25519: str = 'C'  # X25519 public encryption key, converted from Ed25519.
    Ed25519: str = 'D'  # Ed25519 verification key basic derivation
    Blake3_256: str = 'E'  # Blake3 256 bit digest self-addressing derivation.
    Blake2b_256: str = 'F'  # Blake2b 256 bit digest self-addressing derivation.
    Blake2s_256: str = 'G'  # Blake2s 256 bit digest self-addressing derivation.
    SHA3_256: str = 'H'  # SHA3 256 bit digest self-addressing derivation.
    SHA2_256: str = 'I'  # SHA2 256 bit digest self-addressing derivation.
    ECDSA_256k1_Seed: str = 'J'  # ECDSA secp256k1 256 bit random Seed for private key
    Ed448_Seed: str = 'K'  # Ed448 448 bit random Seed for private key
    X448: str = 'L'  # X448 public encryption key, converted from Ed448
    Short: str = 'M'  # Short 2 byte b2 number or 3 char b64 str
    Big: str = 'N'  # Big 8 byte b2 number or 11 char b64 str
    X25519_Private: str = 'O'  # X25519 private decryption key converted from Ed25519
    X25519_Cipher_Seed: str = 'P'  # X25519 124 char b64 Cipher of 44 char qb64 Seed
    Salt_128: str = '0A'  # 128 bit random seed or 128 bit number
    Ed25519_Sig: str = '0B'  # Ed25519 signature.
    ECDSA_256k1_Sig: str = '0C'  # ECDSA secp256k1 signature.
    Blake3_512: str = '0D'  # Blake3 512 bit digest self-addressing derivation.
    Blake2b_512: str = '0E'  # Blake2b 512 bit digest self-addressing derivation.
    SHA3_512: str = '0F'  # SHA3 512 bit digest self-addressing derivation.
    SHA2_512: str = '0G'  # SHA2 512 bit digest self-addressing derivation.
    Long: str = '0H'  # Long 4 byte b2 number or 6 char b54 str
    ECDSA_256k1N: str = '1AAA'  # ECDSA secp256k1 verification key non-transferable, basic derivation.
    ECDSA_256k1: str = '1AAB'  # Ed25519 public verification or encryption key, basic derivation
    Ed448N: str = '1AAC'  # Ed448 non-transferable prefix public signing verification key. Basic derivation.
    Ed448: str = '1AAD'  # Ed448 public signing verification key. Basic derivation.
    Ed448_Sig: str = '1AAE'  # Ed448 signature. Self-signing derivation.
    Tag: str = '1AAF'  # Base64 4 char tag or 3 byte number.
    DateTime: str = '1AAG'  # Base64 custom encoded 32 char ISO-8601 DateTime
    X25519_Cipher_Salt: str = '1AAH'  # X25519 100 char b64 Cipher of 24 char qb64 Salt
    TBD1: str = '2AAA'  # Testing purposes only of 1 lead size
    TBD2: str = '3AAA'  # Testing purposes only of 2 lead size
    StrB64_L0: str = '4A'  # String Base64 Only Leader Size 0
    StrB64_L1: str = '5A'  # String Base64 Only Leader Size 1
    StrB64_L2: str = '6A'  # String Base64 Only Leader Size 2
    Str_L0: str = '4B'  # String Leader Size 0
    Str_L1: str = '5B'  # String Leader Size 1
    Str_L2: str = '6B'  # String Leader Size 2
    StrB64_Big_L0: str = '7AAA'  # String Base64 Only Big Leader Size 0
    StrB64_Big_L1: str = '8AAA'  # String Base64 Only Big Leader Size 1
    StrB64_Big_L2: str = '9AAA'  # String Base64 Only Big Leader Size 2
    Str_Big_L0: str = '7AAB'  # String Big Leader Size 0
    Str_Big_L1: str = '8AAB'  # String Big Leader Size 1
    Str_Big_L2: str = '9AAB'  # String Big Leader Size 2
>>>>>>> a765caf5

    def __iter__(self):
        return iter(astuple(self))  # enables inclusion test with "in"


MtrDex = MatterCodex()  # Make instance


@dataclass(frozen=True)
class SmallVarRawSizeCodex:
    """
    SmallVarRawSizeCodex is codex all selector characters for the three small
    variable raw size tables that act as one table but with different leader
    byte sizes.

    Only provide defined codes.
    Undefined are left out so that inclusion(exclusion) via 'in' operator works.
    """
    Lead0: str = '4'  # First Selector Character for all ls == 0 codes
    Lead1: str = '5'  # First Selector Character for all ls == 1 codes
    Lead2: str = '6'  # First Selector Character for all ls == 2 codes

    def __iter__(self):
        return iter(astuple(self))


SmallVrzDex = SmallVarRawSizeCodex()  # Make instance


@dataclass(frozen=True)
class LargeVarRawSizeCodex:
    """
    LargeVarRawSizeCodex is codex all selector characters for the three large
    variable raw size tables that act as one table but with different leader
    byte sizes.

    Only provide defined codes.
    Undefined are left out so that inclusion(exclusion) via 'in' operator works.
    """
    Lead0_Big: str = '7'  # First Selector Character for all ls == 0 codes
    Lead1_Big: str = '8'  # First Selector Character for all ls == 1 codes
    Lead2_Big: str = '9'  # First Selector Character for all ls == 2 codes

    def __iter__(self):
        return iter(astuple(self))


LargeVrzDex = LargeVarRawSizeCodex()  # Make instance


@dataclass(frozen=True)
class NonTransCodex:
    """
    NonTransCodex is codex all non-transferable derivation codes
    Only provide defined codes.
    Undefined are left out so that inclusion(exclusion) via 'in' operator works.
    """
    Ed25519N: str = 'B'  # Ed25519 verification key non-transferable, basic derivation.
    ECDSA_256k1N: str = '1AAA'  # ECDSA secp256k1 verification key non-transferable, basic derivation.
    Ed448N: str = '1AAC'  # Ed448 non-transferable prefix public signing verification key. Basic derivation.

    def __iter__(self):
        return iter(astuple(self))


NonTransDex = NonTransCodex()  # Make instance


@dataclass(frozen=True)
class DigCodex:
    """
    DigCodex is codex all digest derivation codes. This is needed to ensure
    delegated inception using a self-addressing derivation i.e. digest derivation
    code.
    Only provide defined codes.
    Undefined are left out so that inclusion(exclusion) via 'in' operator works.
    """
    Blake3_256: str = 'E'  # Blake3 256 bit digest self-addressing derivation.
    Blake2b_256: str = 'F'  # Blake2b 256 bit digest self-addressing derivation.
    Blake2s_256: str = 'G'  # Blake2s 256 bit digest self-addressing derivation.
    SHA3_256: str = 'H'  # SHA3 256 bit digest self-addressing derivation.
    SHA2_256: str = 'I'  # SHA2 256 bit digest self-addressing derivation.
    Blake3_512: str = '0D'  # Blake3 512 bit digest self-addressing derivation.
    Blake2b_512: str = '0E'  # Blake2b 512 bit digest self-addressing derivation.
    SHA3_512: str = '0F'  # SHA3 512 bit digest self-addressing derivation.
    SHA2_512: str = '0G'  # SHA2 512 bit digest self-addressing derivation.

    def __iter__(self):
        return iter(astuple(self))


DigDex = DigCodex()  # Make instance


@dataclass(frozen=True)
class TextCodex:
    """
    TextCodex is codex all variable sized Base64 Text derivation codes.
    Only provide defined codes.
    Undefined are left out so that inclusion(exclusion) via 'in' operator works.
    """
    StrB64_L0: str = '4A'  # String Base64 Only Leader Size 0
    StrB64_L1: str = '5A'  # String Base64 Only Leader Size 1
    StrB64_L2: str = '6A'  # String Base64 Only Leader Size 2
    StrB64_Big_L0: str = '7AAA'  # String Base64 Only Big Leader Size 0
    StrB64_Big_L1: str = '8AAA'  # String Base64 Only Big Leader Size 1
    StrB64_Big_L2: str = '9AAA'  # String Base64 Only Big Leader Size 2

    def __iter__(self):
        return iter(astuple(self))


TexDex = TextCodex()  # Make instance

# namedtuple for size entries in matter derivation code tables
# hs is the hard size int number of chars in hard (stable) part of code
# ss is the soft size int number of chars in soft (unstable) part of code
# fs is the full size int number of chars in code plus appended material if any
# ls is the lead size int number of bytes to pre-pad pre-converted raw binary
Sizage = namedtuple("Sizage", "hs ss fs ls")


class Matter:
    """
    Matter is fully qualified cryptographic material primitive base class for
    non-indexed primitives.

    Sub classes are derivation code and key event element context specific.

    Includes the following attributes and properties:

    Attributes:

    Properties:
        code (str): derivation code to indicate cypher suite
        size (int): number of quadlets of variable sized material including
                    lead bytes otherwise None
        rize (int): number of bytes of raw material not including
                    lead bytes
        raw (bytes): crypto material only without code
        qb64 (str): Base64 fully qualified with derivation code + crypto mat
        qb64b (bytes): Base64 fully qualified with derivation code + crypto mat
        qb2  (bytes): binary with derivation code + crypto material
        transferable (bool): True means transferable derivation code False otherwise
        digestive (bool): True means digest derivation code False otherwise

    Hidden:
        _code (str): value for .code property
        _raw (bytes): value for .raw property
        _rsize (bytes): value for .rsize property. Raw size in bytes when
            variable sized material else None.
        _size (int): value for .size property. Number of quadlets of variable
            sized material else None.
        _infil (types.MethodType): creates qb64b from .raw and .code
                                   (fully qualified Base64)
        _exfil (types.MethodType): extracts .code and .raw from qb64b
                                   (fully qualified Base64)

    """
    Codex = MtrDex
    # Hards table maps from bytes Base64 first code char to int of hard size, hs,
    # (stable) of code. The soft size, ss, (unstable) is always 0 for Matter
    # unless fs is None which allows for variable size multiple of 4, i.e.
    # not (hs + ss) % 4.
    Hards = ({chr(c): 1 for c in range(65, 65 + 26)})  # size of hard part of code
    Hards.update({chr(c): 1 for c in range(97, 97 + 26)})
    Hards.update([('0', 2), ('1', 4), ('2', 4), ('3', 4), ('4', 2), ('5', 2),
                  ('6', 2), ('7', 4), ('8', 4), ('9', 4)])
    # Sizes table maps from value of hs chars of code to Sizage namedtuple of
    # (hs, ss, fs, ls) where hs is hard size, ss is soft size, and fs is full size
    # and ls is lead size
    # soft size, ss, should always be 0 for Matter unless fs is None which allows
    # for variable size multiple of 4, i.e. not (hs + ss) % 4.
    Sizes = {
        'A': Sizage(hs=1, ss=0, fs=44, ls=0),
        'B': Sizage(hs=1, ss=0, fs=44, ls=0),
        'C': Sizage(hs=1, ss=0, fs=44, ls=0),
        'D': Sizage(hs=1, ss=0, fs=44, ls=0),
        'E': Sizage(hs=1, ss=0, fs=44, ls=0),
        'F': Sizage(hs=1, ss=0, fs=44, ls=0),
        'G': Sizage(hs=1, ss=0, fs=44, ls=0),
        'H': Sizage(hs=1, ss=0, fs=44, ls=0),
        'I': Sizage(hs=1, ss=0, fs=44, ls=0),
        'J': Sizage(hs=1, ss=0, fs=44, ls=0),
        'K': Sizage(hs=1, ss=0, fs=76, ls=0),
        'L': Sizage(hs=1, ss=0, fs=76, ls=0),
        'M': Sizage(hs=1, ss=0, fs=4, ls=0),
        'N': Sizage(hs=1, ss=0, fs=12, ls=0),
        'O': Sizage(hs=1, ss=0, fs=44, ls=0),
        'P': Sizage(hs=1, ss=0, fs=124, ls=0),
        '0A': Sizage(hs=2, ss=0, fs=24, ls=0),
        '0B': Sizage(hs=2, ss=0, fs=88, ls=0),
        '0C': Sizage(hs=2, ss=0, fs=88, ls=0),
        '0D': Sizage(hs=2, ss=0, fs=88, ls=0),
        '0E': Sizage(hs=2, ss=0, fs=88, ls=0),
        '0F': Sizage(hs=2, ss=0, fs=88, ls=0),
        '0G': Sizage(hs=2, ss=0, fs=88, ls=0),
        '0H': Sizage(hs=2, ss=0, fs=8, ls=0),
        '1AAA': Sizage(hs=4, ss=0, fs=48, ls=0),
        '1AAB': Sizage(hs=4, ss=0, fs=48, ls=0),
        '1AAC': Sizage(hs=4, ss=0, fs=80, ls=0),
        '1AAD': Sizage(hs=4, ss=0, fs=80, ls=0),
        '1AAE': Sizage(hs=4, ss=0, fs=56, ls=0),
        '1AAF': Sizage(hs=4, ss=0, fs=8, ls=0),
        '1AAG': Sizage(hs=4, ss=0, fs=36, ls=0),
        '1AAH': Sizage(hs=4, ss=0, fs=100, ls=0),
        '2AAA': Sizage(hs=4, ss=0, fs=8, ls=1),
        '3AAA': Sizage(hs=4, ss=0, fs=8, ls=2),
        '4A': Sizage(hs=2, ss=2, fs=None, ls=0),
        '5A': Sizage(hs=2, ss=2, fs=None, ls=1),
        '6A': Sizage(hs=2, ss=2, fs=None, ls=2),
        '4B': Sizage(hs=2, ss=2, fs=None, ls=0),
        '5B': Sizage(hs=2, ss=2, fs=None, ls=1),
        '6B': Sizage(hs=2, ss=2, fs=None, ls=2),
        '7AAA': Sizage(hs=4, ss=4, fs=None, ls=0),
        '8AAA': Sizage(hs=4, ss=4, fs=None, ls=1),
        '9AAA': Sizage(hs=4, ss=4, fs=None, ls=2),
        '7AAB': Sizage(hs=4, ss=4, fs=None, ls=0),
        '8AAB': Sizage(hs=4, ss=4, fs=None, ls=1),
        '9AAB': Sizage(hs=4, ss=4, fs=None, ls=2),
    }
    # Bards table maps first code char. converted to binary sextext  to hard size,
    # hs. Used for ._bexfil.
    Bards = ({b64ToB2(c): hs for c, hs in Hards.items()})

    def __init__(self, raw=None, code=MtrDex.Ed25519N, rize=None,
                 qb64b=None, qb64=None, qb2=None, strip=False):
        """
        Validate as fully qualified
        Parameters:
            raw (bytes): unqualified crypto material usable for crypto operations
            code (str): stable (hard) part of derivation code
            rize (int): raw size in bytes when variable sized material else None
            qb64b (bytes): fully qualified crypto material Base64
            qb64 (str, bytes):  fully qualified crypto material Base64
            qb2 (bytes): fully qualified crypto material Base2
            strip (bool): True means strip (delete) matter from input stream
                bytearray after parsing qb64b or qb2. False means do not strip


        Needs either (raw and code and optionally size and rsize)
               or qb64b or qb64 or qb2
        Otherwise raises EmptyMaterialError
        When raw and code and option size and rsize provided
            then validate that code is correct for length of raw, size, rsize
            and assign .raw
        Else when qb64b or qb64 or qb2 provided extract and assign
            .raw and .code and .size and .rsize

        """
        size = None  # variable raw binary size including leader in quadlets
        if raw is not None:  # raw provided
            if not code:
                raise EmptyMaterialError(f"Improper initialization need either "
                                         f"(raw and code) or qb64b or qb64 or qb2.")
            if not isinstance(raw, (bytes, bytearray)):
                raise TypeError(f"Not a bytes or bytearray, raw={raw}.")

            if code not in self.Sizes:
                raise UnknownCodeError("Unsupported code={}.".format(code))

            if code[0] in SmallVrzDex or code[0] in LargeVrzDex:  # dynamic size
                if rize:  # use rsize to determin length of raw to extract
                    if rize < 0:
                        raise InvalidVarRawSizeError(f"Missing var raw size for "
                                                     f"code={code}.")
                else:  # use length of provided raw as rize
                    rize = len(raw)

                ls = (3 - (rize % 3)) % 3  # calc actual lead (pad) size
                # raw binary size including leader in bytes
                size = (rize + ls) // 3  # calculate value of size in triplets
                if code[0] in SmallVrzDex:  # compute code with sizes
                    if size <= (64 ** 2 - 1):
                        hs = 2
                        s = astuple(SmallVrzDex)[ls]
                        code = f"{s}{code[1:hs]}"
                    elif size <= (64 ** 4 - 1):  # make big version of code
                        hs = 4
                        s = astuple(LargeVrzDex)[ls]
                        code = f"{s}{'A' * (hs - 2)}{code[1]}"
                    else:
                        raise InvalidVarRawSizeError(r"Unsupported raw size for "
                                                     f"code={code}.")
                elif code[0] in LargeVrzDex:  # compute code with sizes
                    if size <= (64 ** 4 - 1):
                        hs = 4
                        s = astuple(LargeVrzDex)[ls]
                        code = f"{s}{code[1:hs]}"
                    else:
                        raise InvalidVarRawSizeError(r"Unsupported raw size for "
                                                     f"code={code}.")
                else:
                    raise InvalidVarRawSizeError(r"Unsupported variable raw size "
                                                 f"code={code}.")

            else:
                hs, ss, fs, ls = self.Sizes[code]  # get sizes assumes ls consistent
                if fs is None:  # invalid
                    raise InvalidVarSizeError(r"Unsupported variable size "
                                              f"code={code}.")
                rize = Matter._rawSize(code)

            raw = raw[:rize]  # copy only exact size from raw stream
            if len(raw) != rize:  # forbids shorter
                raise RawMaterialError(f"Not enougth raw bytes for code={code}"
                                       f"expected {rize} got {len(raw)}.")

            self._code = code  # hard value part of code
            self._size = size  # soft value part of code in int
            self._raw = bytes(raw)  # crypto ops require bytes not bytearray

        elif qb64b is not None:
            self._exfil(qb64b)
            if strip:  # assumes bytearray
                del qb64b[:self.fullSize]

        elif qb64 is not None:
            self._exfil(qb64)

        elif qb2 is not None:
            self._bexfil(qb2)
            if strip:  # assumes bytearray
                del qb2[:self.fullSize * 3 // 4]

        else:
            raise EmptyMaterialError(f"Improper initialization need either "
                                     f"(raw and code) or qb64b or qb64 or qb2.")

    @classmethod
    def _rawSize(cls, code):
        """
        Returns raw size in bytes not including leader for a given code
        Parameters:
            code (str): derivation code Base64
        """
        hs, ss, fs, ls = cls.Sizes[code]  # get sizes
        cs = hs + ss  # both hard + soft code size
        if fs is None:
            raise InvalidCodeSizeError(f"Non-fixed raw size code {code}.")
        return (((fs - cs) * 3 // 4) - ls)

    @classmethod
    def _leadSize(cls, code):
        """
        Returns lead size in bytes for a given code
        Parameters:
            code (str): derivation code Base64
        """
        _, _, _, ls = cls.Sizes[code]  # get lead size from .Sizes table
        return ls

    @property
    def code(self):
        """
        Returns ._code which is the hard part of full text code
        Makes .code read only
        """
        return self._code

    @property
    def size(self):
        """
        Returns ._size int or None if not variable sized matter
        Makes .size read only
        ._size (int): number of quadlets of variable sized material else None
        """
        return self._size

    @property
    def both(self):
        """
        Returns both hard and soft parts that are the complete text code
        """
        _, ss, _, _ = self.Sizes[self.code]
        return (f"{self.code}{intToB64(self.size, l=ss)}")

    @property
    def fullSize(self):
        """
        Returns full size of matter in bytes
        Fixed size codes returns fs from .Sizes
        Variable size codes where fs==None computes fs from .size and sizes
        """
        hs, ss, fs, _ = self.Sizes[self.code]  # get sizes

        if fs is None:  # compute fs from ss characters in code
            fs = hs + ss + (self.size * 4)
        return fs

    @property
    def raw(self):
        """
        Returns ._raw
        Makes .raw read only
        """
        return self._raw

    @property
    def qb64b(self):
        """
        Property qb64b:
        Returns Fully Qualified Base64 Version encoded as bytes
        Assumes self.raw and self.code are correctly populated
        """
        return self._infil()

    @property
    def qb64(self):
        """
        Property qb64:
        Returns Fully Qualified Base64 Version
        Assumes self.raw and self.code are correctly populated
        """
        return self.qb64b.decode("utf-8")

    @property
    def qb2(self):
        """
        Property qb2:
        Returns Fully Qualified Binary Version Bytes
        """
        return self._binfil()

    @property
    def transferable(self):
        """
        Property transferable:
        Returns True if identifier does not have non-transferable derivation code,
                False otherwise
        """
        return (self.code not in NonTransDex)

    @property
    def digestive(self):
        """
        Property digestable:
        Returns True if identifier has digest derivation code,
                False otherwise
        """
        return (self.code in DigDex)

    def _infil(self):
        """
        Returns bytes of fully qualified base64 characters
        self.code + converted self.raw to Base64 with pad chars stripped
        """
        code = self.code  # hard size codex value
        size = self.size  # size if variable length, None otherwise
        raw = self.raw  # bytes or bytearray

        hs, ss, fs, ls = self.Sizes[code]
        if fs is None:  # compute code ss value from .size
            cs = hs + ss  # both hard + soft size
            if cs % 4:
                raise InvalidCodeSizeError("Whole code size not multiple of 4 for "
                                           "variable length material. cs={}.".format(cs))

            if size < 0 or size > (64 ** ss - 1):
                raise InvalidVarSizeError("Invalid size={} for code={}."
                                          "".format(size, code))
            # both is hard code + converted size
            both = f"{code}{intToB64(size, l=ss)}"
        else:
            both = code

        ps = ((3 - (len(raw) % 3)) % 3) - ls  # adjusted pad size, 0 if ls
        # check valid pad size for code size
        if len(both) % 4 != ps:  # pad size is not remainder of len(both) % 4
            raise InvalidCodeSizeError("Invalid code = {} for converted raw "
                                       "pad size= {}.".format(both, ps))
        # prepend derivation code and strip off trailing pad characters
        return (both.encode("utf-8") + encodeB64(bytes([0] * ls) + raw)[:-ps if ps else None])

    def _exfil(self, qb64b):
        """
        Extracts self.code and self.raw from qualified base64 bytes qb64b
        """
        if not qb64b:  # empty need more bytes
            raise ShortageError("Empty material, Need more characters.")

        first = qb64b[:1]  # extract first char code selector
        if hasattr(first, "decode"):
            first = first.decode("utf-8")
        if first not in self.Hards:
            if first[0] == '-':
                raise UnexpectedCountCodeError("Unexpected count code start"
                                               "while extracing Matter.")
            elif first[0] == '_':
                raise UnexpectedOpCodeError("Unexpected  op code start"
                                            "while extracing Matter.")
            else:
                raise UnexpectedCodeError("Unsupported code start char={}.".format(first))

        hs = self.Hards[first]  # get hard code size
        if len(qb64b) < hs:  # need more bytes
            raise ShortageError("Need {} more characters.".format(hs - len(qb64b)))

        code = qb64b[:hs]  # extract hard code
        if hasattr(code, "decode"):
            code = code.decode("utf-8")
        if code not in self.Sizes:
            raise UnexpectedCodeError("Unsupported code ={}.".format(code))

        hs, ss, fs, ls = self.Sizes[code]  # assumes hs in both tables match
        cs = hs + ss  # both hs and ss
        size = None
        if not fs:  # compute fs from size chars in ss part of code
            if cs % 4:
                raise ValidationError("Whole code size not multiple of 4 for "
                                      "variable length material. cs={}.".format(cs))
            size = qb64b[hs:hs + ss]  # extract size chars
            if hasattr(size, "decode"):
                size = size.decode("utf-8")
            size = b64ToInt(size)  # compute int size
            fs = (size * 4) + cs

        # assumes that unit tests on Matter and MatterCodex ensure that
        # .Codes and .Sizes are well formed.
        # hs consistent and ss == 0 and not fs % 4 and hs > 0 and fs > hs unless
        # fs is None

        if len(qb64b) < fs:  # need more bytes
            raise ShortageError("Need {} more chars.".format(fs - len(qb64b)))
        qb64b = qb64b[:fs]  # fully qualified primitive code plus material
        if hasattr(qb64b, "encode"):  # only convert extracted chars from stream
            qb64b = qb64b.encode("utf-8")

        # strip off prepended code and append pad characters
        ps = cs % 4  # pad size ps = cs mod 4
        base = qb64b[cs:] + ps * BASE64_PAD
        raw = decodeB64(base)[ls:]  # decode and strip off leader bytes
        if len(raw) != ((len(qb64b) - cs) * 3 // 4) - ls:  # exact lengths
            raise ConversionError("Improperly qualified material = {}".format(qb64b))

        self._code = code
        self._size = size
        self._raw = raw

    def _binfil(self):
        """
        Returns bytes of fully qualified base2 bytes, that is .qb2
        self.code converted to Base2 + self.raw left shifted with pad bits
        equivalent of Base64 decode of .qb64 into .qb2
        """
        code = self.code  # codex value
        size = self.size  # optional size if variable length
        raw = self.raw  # bytes or bytearray

        hs, ss, fs, ls = self.Sizes[code]
        cs = hs + ss

        if fs is None:  # compute both and fs from size
            cs = hs + ss  # both hard + soft size
            if cs % 4:
                raise InvalidCodeSizeError("Whole code size not multiple of 4 for "
                                           "variable length material. cs={}.".format(cs))

            if size < 0 or size > (64 ** ss - 1):
                raise InvalidVarSizeError("Invalid size={} for code={}."
                                          "".format(size, code))
            # both is hard code + converted index
            both = f"{code}{intToB64(size, l=ss)}"
            fs = hs + ss + (size * 4)
        else:
            both = code

        if len(both) != cs:
            raise InvalidCodeSizeError("Mismatch code size = {} with table = {}."
                                       .format(cs, len(code)))
        n = sceil(cs * 3 / 4)  # number of b2 bytes to hold b64 code
        bcode = b64ToInt(both).to_bytes(n, 'big')  # right aligned b2 code

        full = bcode + bytes([0] * ls) + raw
        bfs = len(full)
        if bfs % 3 or (bfs * 4 // 3) != fs:  # invalid size
            raise InvalidCodeSizeError("Invalid code = {} for raw size= {}."
                                       .format(both, len(raw)))

        i = int.from_bytes(full, 'big') << (2 * (cs % 4))  # left shift in pad bits
        return (i.to_bytes(bfs, 'big'))

    def _bexfil(self, qb2):
        """
        Extracts self.code and self.raw from qualified base2 bytes qb2
        """
        if not qb2:  # empty need more bytes
            raise ShortageError("Empty material, Need more bytes.")

        first = nabSextets(qb2, 1)  # extract first sextet as code selector
        if first not in self.Bards:
            if first[0] == b'\xf8':  # b64ToB2('-')
                raise UnexpectedCountCodeError("Unexpected count code start"
                                               "while extracing Matter.")
            elif first[0] == b'\xfc':  # b64ToB2('_')
                raise UnexpectedOpCodeError("Unexpected  op code start"
                                            "while extracing Matter.")
            else:
                raise UnexpectedCodeError("Unsupported code start sextet={}.".format(first))

        hs = self.Bards[first]  # get code hard size equvalent sextets
        bhs = sceil(hs * 3 / 4)  # bhs is min bytes to hold hs sextets
        if len(qb2) < bhs:  # need more bytes
            raise ShortageError("Need {} more bytes.".format(bhs - len(qb2)))

        code = b2ToB64(qb2, hs)  # extract and convert hard part of code
        if code not in self.Sizes:
            raise UnexpectedCodeError("Unsupported code ={}.".format(code))

        hs, ss, fs, ls = self.Sizes[code]
        cs = hs + ss  # both hs and ss
        size = None
        if not fs:  # compute fs from size chars in ss part of code
            if cs % 4:
                raise ValidationError("Whole code size not multiple of 4 for "
                                      "variable length material. cs={}.".format(cs))
            bcs = ceil(cs * 3 / 4)  # bcs is min bytes to hold cs sextets
            if len(qb2) < bcs:  # need more bytes
                raise ShortageError("Need {} more bytes.".format(bcs - len(qb2)))

            both = b2ToB64(qb2, cs)  # extract and convert both hard and soft part of code
            size = b64ToInt(both[hs:hs + ss])  # get size
            fs = (size * 4) + cs

        # assumes that unit tests on Matter and MatterCodex ensure that
        # .Codes and .Sizes are well formed.
        # hs consistent and ss == 0 and not fs % 4 and hs > 0 and fs > hs

        bfs = sceil(fs * 3 / 4)  # bfs is min bytes to hold fs sextets
        if len(qb2) < bfs:  # need more bytes
            raise ShortageError("Need {} more bytes.".format(bfs - len(qb2)))
        qb2 = qb2[:bfs]  # fully qualified primitive code plus material

        # right shift to right align raw material
        i = int.from_bytes(qb2, 'big') >> (2 * (cs % 4))
        # i >>= 2 * (cs % 4)
        bcs = ceil(cs * 3 / 4)  # bcs is min bytes to hold cs sextets
        raw = i.to_bytes(bfs, 'big')[(bcs + ls):]  # extract raw strip leader bytes

        if len(raw) != (len(qb2) - bcs - ls):  # exact lengths
            raise ConversionError("Improperly qualified material = {}".format(qb2))

        self._code = code
        self._size = size
        self._raw = raw


class Seqner(Matter):
    """
    Seqner is subclass of Matter, cryptographic material, for ordinal numbers
    such as sequence numbers or first seen ordering numbers.
    Seqner provides fully qualified format for ordinals (sequence numbers etc)
    when provided as attached cryptographic material elements.

    Useful when parsing attached receipt groupings with sn from stream or database

    Uses default initialization code = CryTwoDex.Salt_128
    Raises error on init if code not CryTwoDex.Salt_128

    Attributes:

    Inherited Properties:  (See Matter)
        .pad  is int number of pad chars given raw
        .code is  str derivation code to indicate cypher suite
        .raw is bytes crypto material only without code
        .index is int count of attached crypto material by context (receipts)
        .qb64 is str in Base64 fully qualified with derivation code + crypto mat
        .qb64b is bytes in Base64 fully qualified with derivation code + crypto mat
        .qb2  is bytes in binary with derivation code + crypto material
        .transferable is Boolean, True when transferable derivation code False otherwise

    Properties:
        .sn is int sequence number
        .snh is hex string representation of sequence number no leading zeros

    Hidden:
        ._pad is method to compute  .pad property
        ._code is str value for .code property
        ._raw is bytes value for .raw property
        ._index is int value for .index property
        ._infil is method to compute fully qualified Base64 from .raw and .code
        ._exfil is method to extract .code and .raw from fully qualified Base64


    Methods:


    """

    def __init__(self, raw=None, qb64b=None, qb64=None, qb2=None,
                 code=MtrDex.Salt_128, sn=None, snh=None, **kwa):
        """
        Inherited Parameters:  (see Matter)
            raw is bytes of unqualified crypto material usable for crypto operations
            qb64b is bytes of fully qualified crypto material
            qb64 is str or bytes  of fully qualified crypto material
            qb2 is bytes of fully qualified crypto material
            code is str of derivation code
            index is int of count of attached receipts for CryCntDex codes


        Parameters:
            sn is int sequence number or some form of ordinal number
            snh is hex string of sequence number

        """
        if sn is None:
            if snh is None:
                sn = 0
            else:
                sn = int(snh, 16)

        if raw is None and qb64b is None and qb64 is None and qb2 is None:
            raw = sn.to_bytes(Matter._rawSize(MtrDex.Salt_128), 'big')

        super(Seqner, self).__init__(raw=raw, qb64b=qb64b, qb64=qb64, qb2=qb2,
                                     code=code, **kwa)

        if self.code != MtrDex.Salt_128:
            raise ValidationError("Invalid code = {} for SeqNumber."
                                  "".format(self.code))

    @property
    def sn(self):
        """
        Property sn: sequence number as int
        Returns .raw converted to int
        """
        return int.from_bytes(self.raw, 'big')

    @property
    def snh(self):
        """
        Property snh:  sequence number as hex
        Returns .sn int converted to hex str
        """
        return f"{self.sn:x}"  # "{:x}".format(self.sn)


class Dater(Matter):
    """
    Dater is subclass of Matter, cryptographic material, for RFC-3339 profile of
    ISO-8601 formatted datetimes.

    Dater provides a custom Base64 coding of an ASCII RFC-3339 profile of an
    ISO-8601 datetime by replacing the three non-Base64 characters, ':.+' with
    the Base64 equivalents, 'cdp' respectively.
    Dater provides a more compact representation than would be obtained by converting
    the raw ASCII RFC-3339 profile ISO-8601 datetime to Base64.
    Dater supports datetimes as attached crypto material in replay of events for
    the datetime of when the event was first seen.
    Restricted to specific 32 byte variant of ISO-8601 date time with microseconds
    and UTC offset in HH:MM (See RFC-3339).
    Uses default initialization derivation code = MtrDex.DateTime.
    Raises error on init if code not  MtrDex.DateTime

    Examples: given RFC-3339 profiles of ISO-8601 datetime strings:

    '2020-08-22T17:50:09.988921+00:00'
    '2020-08-22T17:50:09.988921-01:00'

    The fully encoded versions are respectively

    '1AAG2020-08-22T17c50c09d988921p00c00'
    '1AAG2020-08-22T17c50c09d988921-01c00'

    Example uses: attached first seen couples with fn+dt

    Attributes:

    Inherited Properties:  (See Matter)
        .pad  is int number of pad chars given raw
        .code is  str derivation code to indicate cypher suite
        .raw is bytes crypto material only without code
        .index is int count of attached crypto material by context (receipts)
        .qb64 is str in Base64 fully qualified with derivation code + crypto mat
        .qb64b is bytes in Base64 fully qualified with derivation code + crypto mat
        .qb2  is bytes in binary with derivation code + crypto material
        .transferable is Boolean, True when transferable derivation code False otherwise

    Properties:
        .dts is the ISO-8601 datetime string

    Hidden:
        ._pad is method to compute  .pad property
        ._code is str value for .code property
        ._raw is bytes value for .raw property
        ._index is int value for .index property
        ._infil is method to compute fully qualified Base64 from .raw and .code
        ._exfil is method to extract .code and .raw from fully qualified Base64

    Methods:

    """
    ToB64 = str.maketrans(":.+", "cdp")
    FromB64 = str.maketrans("cdp", ":.+")

    def __init__(self, raw=None, qb64b=None, qb64=None, qb2=None,
                 code=MtrDex.Salt_128, dts=None, **kwa):
        """
        Inherited Parameters:  (see Matter)
            raw is bytes of unqualified crypto material usable for crypto operations
            qb64b is bytes of fully qualified crypto material
            qb64 is str or bytes  of fully qualified crypto material
            qb2 is bytes of fully qualified crypto material
            code is str of derivation code
            index is int of count of attached receipts for CryCntDex codes

        Parameters:
            dts is the ISO-8601 datetime as str or bytes
        """
        if raw is None and qb64b is None and qb64 is None and qb2 is None:
            if dts is None:  # defaults to now
                dts = helping.nowIso8601()
            if len(dts) != 32:
                raise ValueError("Invalid length of date time string")
            if hasattr(dts, "decode"):
                dts = dts.decode("utf-8")
            qb64 = MtrDex.DateTime + dts.translate(self.ToB64)

        super(Dater, self).__init__(raw=raw, qb64b=qb64b, qb64=qb64, qb2=qb2,
                                    code=code, **kwa)
        if self.code != MtrDex.DateTime:
            raise ValidationError("Invalid code = {} for Dater date time."
                                  "".format(self.code))

    @property
    def dts(self):
        """
        Property dts:  date-time-stamp str
        Returns .qb64 translated to RFC-3339 profile of ISO 8601 datetime str
        """
        return self.qb64[self.Sizes[self.code].hs:].translate(self.FromB64)

    @property
    def dtsb(self):
        """
        Property dtsb:  date-time-stamp bytes
        Returns .qb64 translated to RFC-3339 profile of ISO 8601 datetime bytes
        """
        return self.qb64[self.Sizes[self.code].hs:].translate(self.FromB64).encode("utf-8")

    @property
    def datetime(self):
        """
        Property datetime:
        Returns datetime.datetime instance converted from .dts
        """
        return helping.fromIso8601(self.dts)


class Texter(Matter):
    """
    Texter is subclass of Matter, cryptographic material, for variable length
    strings that only contain Base64 URL safe characters. When created using
    the 'text' paramaeter, the encoded matter in qb64 format in the text domain
    is more compact than would be the case if the string were passed in as raw
    bytes. The text is used as is to form the value part of the qb64 version not
    including the leader.

    Due to ambiguity that arises for  text that starts with 'A' and whose length
    is a multiple of 3 or 4 the leading 'A' may be stripped.

    Examples: strings:
    text = ""
    qb64 = '4AAA'

    text = "-"
    qb64 = '6AABAAA-'

    text = "-A"
    qb64 = '5AABAA-A'

    text = "-A-"
    qb64 = '4AABA-A-'

    text = "-A-B"
    qb64 = '4AAB-A-B'

    Example uses: pathing for nested SADs and SAIDs


    Attributes:

    Inherited Properties:  (See Matter)
        .pad  is int number of pad chars given raw

        .code is  str derivation code to indicate cypher suite
        .raw is bytes crypto material only without code
        .index is int count of attached crypto material by context (receipts)
        .qb64 is str in Base64 fully qualified with derivation code + crypto mat
        .qb64b is bytes in Base64 fully qualified with derivation code + crypto mat
        .qb2  is bytes in binary with derivation code + crypto material
        .transferable is Boolean, True when transferable derivation code False otherwise

    Properties:
        .text is the Base64 text value, .qb64 with text code and leader removed.

    Hidden:
        ._pad is method to compute  .pad property
        ._code is str value for .code property
        ._raw is bytes value for .raw property
        ._index is int value for .index property
        ._infil is method to compute fully qualified Base64 from .raw and .code
        ._exfil is method to extract .code and .raw from fully qualified Base64

    Methods:

    """

    def __init__(self, raw=None, qb64b=None, qb64=None, qb2=None,
                 code=MtrDex.StrB64_L0, text=None, **kwa):
        """
        Inherited Parameters:  (see Matter)
            raw is bytes of unqualified crypto material usable for crypto operations
            qb64b is bytes of fully qualified crypto material
            qb64 is str or bytes  of fully qualified crypto material
            qb2 is bytes of fully qualified crypto material
            code is str of derivation code
            index is int of count of attached receipts for CryCntDex codes

        Parameters:
            text is the variable sized Base64 text string
        """
        if raw is None and qb64b is None and qb64 is None and qb2 is None:
            if text is None:
                raise EmptyMaterialError("Missing text string.")
            if hasattr(text, "encode"):
                text = text.encode("utf-8")
            if not Reb64.match(text):
                raise ValueError("Invalid Base64.")
            raw = self._rawify(text)

        super(Texter, self).__init__(raw=raw, qb64b=qb64b, qb64=qb64, qb2=qb2,
                                     code=code, **kwa)
        if self.code not in TexDex:
            raise ValidationError("Invalid code = {} for Texter."
                                  "".format(self.code))

    def _rawify(self, text):
        """Returns raw value equivalent of Base64 text.
        Suitable for variable sized matter

        Parameters:
            text (bytes): Base64 bytes
        """
        ts = len(text) % 4  # text size mod 4
        ws = (4 - ts) % 4  # pre conv wad size in chars
        ls = (3 - ts) % 3  # post conv lead size in bytes
        base = b'A' * ws + text  # pre pad with wad of zeros in Base64 == 'A'
        raw = decodeB64(base)[ls:]  # convert and remove leader
        return raw  # raw binary equivalent of text

    @property
    def text(self):
        """
        Property test:  value portion Base64 str
        Returns the value portion of .qb64 with text code and leader removed
        """
        _, _, _, ls = self.Sizes[self.code]
        text = encodeB64(bytes([0] * ls) + self.raw)
        ws = 0
        if ls == 0 and text:
            if text[0] == ord(b'A'):  # strip leading 'A' zero pad
                ws = 1
        else:
            ws = (ls + 1) % 4
        return text.decode('utf-8')[ws:]


class Pather(Texter):
    """
    Pather is a subclass of Texter that provides SAD Path language specific functionality
    for variable length strings that only contain Base64 URL safe characters.  Pather allows
    the specification of SAD Paths as a list of field components which will be converted to the
    Base64 URL safe character representation.

    Additionally, Pather provides .rawify for extracting and serializing the content targeted by
    .path for a SAD, represented as an instance of Serder.  Pather enforces Base64 URL character
    safety by leveraging the fact that SADs must have static field ordering.  Any field label can
    be replaced by its field ordinal to allow for path specification and traversal for any field
    labels that contain non-Base64 URL safe characters.


    Examples: strings:
        path = []
        text = "-"
        qb64 = '6AABAAA-'

        path = ["A"]
        text = "-A"
        qb64 = '5AABAA-A'

        path = ["A", "B"]
        text = "-A-B"
        qb64 = '4AAB-A-B'

        path = ["A", 1, "B", 3]
        text = "-A-1-B-3"
        qb64 = '4AAC-A-1-B-3'

    """

    def __init__(self, raw=None, qb64b=None, qb64=None, qb2=None, text=None,
                 code=MtrDex.StrB64_L0, path=None, **kwa):
        """
        Inherited Parameters:  (see Matter)
            raw is bytes of unqualified crypto material usable for crypto operations
            qb64b is bytes of fully qualified crypto material
            qb64 is str or bytes  of fully qualified crypto material
            qb2 is bytes of fully qualified crypto material
            code is str of derivation code
            index is int of count of attached receipts for CryCntDex codes

        Parameters:
            path (list): array of path field components
        """

        if raw is None and text is None and qb64b is None and qb64 is None and qb2 is None:
            if path is None:
                raise EmptyMaterialError("Missing path list.")

            text = self._textify(path)

        super(Pather, self).__init__(raw=raw, qb64b=qb64b, qb64=qb64, qb2=qb2, text=text,
                                     code=code, **kwa)

    @property
    def path(self):
        """ Path property is an array of path elements

        Path property is an array of path elements.  Empty path represents the top level.

        Returns:
            list: array of field specs of the path

        """
        if not self.text.startswith("-"):
            raise Exception("invalid SAD ptr")

        path = self.text.strip("-").split("-")
        return path if path[0] != '' else []

    def root(self, root):
        """ Returns a new Pather anchored at new root

        Returns a new Pather anchoring this path at the new root specified by root.

        Args:
            root(Pather): the new root to apply to this path

        Returns:
            Pather: new path anchored at root
        """
        return Pather(path=root.path + self.path)

    def resolve(self, sad):
        """ Recurses thru value following ptr

        Parameters:
            sad(dict or list): the next component

        Returns:
            Value at the end of the path
        """
        return self._resolve(sad, self.path)

    def rawify(self, serder):
        """ Recurses thru value following .path and returns terminal value

        Finds the value at this path and applies the version string rules of the serder
        to serialize the value at ptr.

        Parameters:
            serder(Serder): the versioned dict to in which to resolve .path

        Returns:
            bytes: Value at the end of the path
        """
        val = self.resolve(sad=serder.ked)
        if isinstance(val, str):
            saider = Saider(qb64=val)
            return saider.qb64b
        elif isinstance(val, dict):
            return dumps(val, serder.kind)
        else:
            raise ValueError("Non-rawifiable value at {} of {}"
                             .format(self.path, serder.ked))

    @staticmethod
    def _textify(path):
        """ Returns raw value equivalent of array of path field components.

        Suitable for variable sized matter

        Parameters:
            path (list): array of path field components

        Returns:
            str:  textual representation of SAD path

        """
        text = "-"
        if not path:
            return text

        for p in path:
            if isinstance(p, str):
                text += p
            elif hasattr(p, "decode"):
                text += p.decode("utf-8")
            elif isinstance(p, int):
                text += str(p)
            else:
                raise ValueError("Invalid Path.")

            text += "-"

        return text[:-1]

    def _resolve(self, val, ptr):
        """ Recurses thru value following ptr

        Parameters:
            val(dict or list): the next component
            ptr(list): list of path components

        Returns:
            Value at the end of the chain
        """

        if len(ptr) == 0:
            return val

        idx = ptr.pop(0)

        if isinstance(val, dict):
            if idx.isdigit():
                i = int(idx)

                keys = list(val)
                if i >= len(keys):
                    raise Exception(f"invalid dict pointer index {i} for keys {keys}")

                cur = val[list(val)[i]]
            elif idx == "":
                return val
            else:
                cur = val[idx]

        elif isinstance(val, list):
            i = int(idx)
            if i >= len(val):
                raise Exception(f"invalid array pointer index {i} for array {val}")

            cur = val[i]

        else:
            raise ValueError("invalid traversal type")

        return self._resolve(cur, ptr)


class Verfer(Matter):
    """
    Verfer is Matter subclass with method to verify signature of serialization
    using the .raw as verifier key and .code for signature cipher suite.

    See Matter for inherited attributes and properties:

    Attributes:

    Properties:

    Methods:
        verify: verifies signature

    """

    def __init__(self, **kwa):
        """
        Assign verification cipher suite function to ._verify

        """
        super(Verfer, self).__init__(**kwa)

        if self.code in [MtrDex.Ed25519N, MtrDex.Ed25519]:
            self._verify = self._ed25519
        else:
            raise ValueError("Unsupported code = {} for verifier.".format(self.code))

    def verify(self, sig, ser):
        """
        Returns True if bytes signature sig verifies on bytes serialization ser
        using .raw as verifier public key for ._verify cipher suite determined
        by .code

        Parameters:
            sig is bytes signature
            ser is bytes serialization
        """
        return (self._verify(sig=sig, ser=ser, key=self.raw))

    @staticmethod
    def _ed25519(sig, ser, key):
        """
        Returns True if verified False otherwise
        Verifiy ed25519 sig on ser using key

        Parameters:
            sig is bytes signature
            ser is bytes serialization
            key is bytes public key
        """
        try:  # verify returns None if valid else raises ValueError
            pysodium.crypto_sign_verify_detached(sig, ser, key)
        except Exception as ex:
            return False

        return True


class Cigar(Matter):
    """
    Cigar is Matter subclass holding a nonindexed signature with verfer property.
        From Matter .raw is signature and .code is signature cipher suite
    Adds .verfer property to hold Verfer instance of associated verifier public key
        Verfer's .raw as verifier key and .code is verifier cipher suite.

    See Matter for inherited attributes and properties:

    Attributes:

    Properties:  (Inherited)
        .code is str derivation code to indicate cypher suite
        .size is size (int): number of quadlets when variable sized material besides
                        full derivation code else None
        .raw is bytes crypto material only without code
        .qb64 is str in Base64 fully qualified with derivation code + crypto mat
        .qb64b is bytes in Base64 fully qualified with derivation code + crypto mat
        .qb2  is bytes in binary with derivation code + crypto material
        .transferable is Boolean, True when transferable derivation code False otherwise
        .digestive is Boolean, True when digest derivation code False otherwise

    Properties:
        .verfer is verfer of public key used to verify signature

    Hidden:
        ._code is str value for .code property
        ._size is int value for .size property
        ._raw is bytes value for .raw property
        ._infil is method to compute fully qualified Base64 from .raw and .code
        ._exfil is method to extract .code and .raw from fully qualified Base64

    Methods:

    Hidden:
        ._pad is method to compute  .pad property
        ._code is str value for .code property
        ._raw is bytes value for .raw property
        ._index is int value for .index property
        ._infil is method to compute fully qualified Base64 from .raw and .code
        ._exfil is method to extract .code and .raw from fully qualified Base64

    """

    def __init__(self, verfer=None, **kwa):
        """
        Assign verfer to ._verfer attribute

        """
        super(Cigar, self).__init__(**kwa)
        self._verfer = verfer

    @property
    def verfer(self):
        """
        Property verfer:
        Returns Verfer instance
        Assumes ._verfer is correctly assigned
        """
        return self._verfer

    @verfer.setter
    def verfer(self, verfer):
        """ verfer property setter """
        self._verfer = verfer


class Signer(Matter):
    """
    Signer is Matter subclass with method to create signature of serialization
    using the .raw as signing (private) key seed, .code as cipher suite for
    signing and new property .verfer whose property .raw is public key for signing.
    If not provided .verfer is generated from private key seed using .code
    as cipher suite for creating key-pair.


    See Matter for inherited attributes and properties:

    Attributes:

    Properties:
        .verfer is Verfer object instance of public key derived from private key
            seed which is .raw

    Methods:
        sign: create signature

    """

    def __init__(self, raw=None, code=MtrDex.Ed25519_Seed, transferable=True, **kwa):
        """
        Assign signing cipher suite function to ._sign

        Parameters:  See Matter for inherted parameters
            raw is bytes crypto material seed or private key
            code is derivation code
            transferable is Boolean True means make verifier code transferable
                                    False make non-transferable

        """
        try:
            super(Signer, self).__init__(raw=raw, code=code, **kwa)
        except EmptyMaterialError as ex:
            if code == MtrDex.Ed25519_Seed:
                raw = pysodium.randombytes(pysodium.crypto_sign_SEEDBYTES)
                super(Signer, self).__init__(raw=raw, code=code, **kwa)
            else:
                raise ValueError("Unsupported signer code = {}.".format(code))

        if self.code == MtrDex.Ed25519_Seed:
            self._sign = self._ed25519
            verkey, sigkey = pysodium.crypto_sign_seed_keypair(self.raw)
            verfer = Verfer(raw=verkey,
                            code=MtrDex.Ed25519 if transferable
                            else MtrDex.Ed25519N)
        else:
            raise ValueError("Unsupported signer code = {}.".format(self.code))

        self._verfer = verfer

    @property
    def verfer(self):
        """
        Property verfer:
        Returns Verfer instance
        Assumes ._verfer is correctly assigned
        """
        return self._verfer

    def sign(self, ser, index=None):
        """
        Returns either Cigar or Siger (indexed) instance of cryptographic
        signature material on bytes serialization ser

        If index is None
            return Cigar instance
        Else
            return Siger instance

        Parameters:
            ser is bytes serialization
            index is int index of associated verifier key in event keys
        """
        return (self._sign(ser=ser,
                           seed=self.raw,
                           verfer=self.verfer,
                           index=index))

    @staticmethod
    def _ed25519(ser, seed, verfer, index):
        """
        Returns signature


        Parameters:
            ser is bytes serialization
            seed is bytes seed (private key)
            verfer is Verfer instance. verfer.raw is public key
            index is index of offset into signers list or None

        """
        sig = pysodium.crypto_sign_detached(ser, seed + verfer.raw)
        if index is None:
            return Cigar(raw=sig, code=MtrDex.Ed25519_Sig, verfer=verfer)
        else:
            return Siger(raw=sig,
                         code=IdrDex.Ed25519_Sig,
                         index=index,
                         verfer=verfer)


class Salter(Matter):
    """
    Salter is Matter subclass to maintain random salt for secrets (private keys)
    Its .raw is random salt, .code as cipher suite for salt

    Attributes:
        .level is str security level code. Provides default level

    Inherited Properties
        .pad  is int number of pad chars given raw
        .code is  str derivation code to indicate cypher suite
        .raw is bytes crypto material only without code
        .index is int count of attached crypto material by context (receipts)
        .qb64 is str in Base64 fully qualified with derivation code + crypto mat
        .qb64b is bytes in Base64 fully qualified with derivation code + crypto mat
        .qb2  is bytes in binary with derivation code + crypto material
        .transferable is Boolean, True when transferable derivation code False otherwise

    Properties:

    Methods:

    Hidden:
        ._pad is method to compute  .pad property
        ._code is str value for .code property
        ._raw is bytes value for .raw property
        ._index is int value for .index property
        ._infil is method to compute fully qualified Base64 from .raw and .code
        ._exfil is method to extract .code and .raw from fully qualified Base64

    """
    Tier = Tiers.low

    def __init__(self, raw=None, code=MtrDex.Salt_128, tier=None, **kwa):
        """
        Initialize salter's raw and code

        Inherited Parameters:
            raw is bytes of unqualified crypto material usable for crypto operations
            qb64b is bytes of fully qualified crypto material
            qb64 is str or bytes  of fully qualified crypto material
            qb2 is bytes of fully qualified crypto material
            code is str of derivation code
            index is int of count of attached receipts for CryCntDex codes

        Parameters:

        """
        try:
            super(Salter, self).__init__(raw=raw, code=code, **kwa)
        except EmptyMaterialError as ex:
            if code == MtrDex.Salt_128:
                raw = pysodium.randombytes(pysodium.crypto_pwhash_SALTBYTES)
                super(Salter, self).__init__(raw=raw, code=code, **kwa)
            else:
                raise ValueError("Unsupported salter code = {}.".format(code))

        if self.code not in (MtrDex.Salt_128,):
            raise ValueError("Unsupported salter code = {}.".format(self.code))

        self.tier = tier if tier is not None else self.Tier

    def stretch(self, *, size=32, path="", tier=None, temp=False):
        """
        Returns (bytes): raw binary seed (secret) derived from path and .raw
        and stretched to size given by code using argon2d stretching algorithm.

        Parameters:
            size (int): number of bytes in stretched seed
            path (str): unique chars used in derivation of seed (secret)
            tier (str): value from Tierage for security level of stretch
            temp is Boolean, True means use quick method to stretch salt
                    for testing only, Otherwise use time set by tier to stretch
        """
        tier = tier if tier is not None else self.tier

        if temp:
            opslimit = pysodium.crypto_pwhash_OPSLIMIT_MIN
            memlimit = pysodium.crypto_pwhash_MEMLIMIT_MIN
        else:
            if tier == Tiers.low:
                opslimit = pysodium.crypto_pwhash_OPSLIMIT_INTERACTIVE
                memlimit = pysodium.crypto_pwhash_MEMLIMIT_INTERACTIVE
            elif tier == Tiers.med:
                opslimit = pysodium.crypto_pwhash_OPSLIMIT_MODERATE
                memlimit = pysodium.crypto_pwhash_MEMLIMIT_MODERATE
            elif tier == Tiers.high:
                opslimit = pysodium.crypto_pwhash_OPSLIMIT_SENSITIVE
                memlimit = pysodium.crypto_pwhash_MEMLIMIT_SENSITIVE
            else:
                raise ValueError("Unsupported security tier = {}.".format(tier))

        # stretch algorithm is argon2id
        seed = pysodium.crypto_pwhash(outlen=size,
                                      passwd=path,
                                      salt=self.raw,
                                      opslimit=opslimit,
                                      memlimit=memlimit,
                                      alg=pysodium.crypto_pwhash_ALG_DEFAULT)
        return (seed)

    def signer(self, *, code=MtrDex.Ed25519_Seed, transferable=True, path="",
               tier=None, temp=False):
        """
        Returns Signer instance whose .raw secret is derived from path and
        salter's .raw and stretched to size given by code. The signers public key
        for its .verfer is derived from code and transferable.

        Parameters:
            code is str code of secret crypto suite
            transferable is Boolean, True means use transferace code for public key
            path is str of unique chars used in derivation of secret seed for signer
            tier is str Tierage security level
            temp is Boolean, True means use quick method to stretch salt
                    for testing only, Otherwise use more time to stretch
        """
        seed = self.stretch(size=Matter._rawSize(code), path=path, tier=tier,
                            temp=temp)

        return (Signer(raw=seed, code=code, transferable=transferable))


class Cipher(Matter):
    """
    Cipher is Matter subclass holding a cipher text of a secret that may be
    either a secret seed (private key) or secret salt. The cipher text is created
    with assymetric encryption using an unrelated (public, private)
    encryption/decryption key pair. The public key is used for encryption the
    private key for decryption. The default is to use X25519 sealed box encryption.

    The Cipher instances .raw is the raw binary encrypted cipher text and its
    .code indicates what type of secret has been encrypted. The cipher suite used
    for the encryption/decryption is implied by the context where the cipher is
    used.

    See Matter for inherited attributes and properties

    """

    def __init__(self, raw=None, code=None, **kwa):
        """
        Parmeters:
            raw (Union[bytes, str]): cipher text
            code (str): cipher suite
        """
        if raw is not None and code is None:
            if len(raw) == Matter._rawSize(MtrDex.X25519_Cipher_Salt):
                code = MtrDex.X25519_Cipher_Salt
            elif len(raw) == Matter._rawSize(MtrDex.X25519_Cipher_Seed):
                code = MtrDex.X25519_Cipher_Seed

        if hasattr(raw, "encode"):
            raw = raw.encode("utf-8")  # ensure bytes not str

        super(Cipher, self).__init__(raw=raw, code=code, **kwa)

        if self.code not in (MtrDex.X25519_Cipher_Salt, MtrDex.X25519_Cipher_Seed):
            raise ValueError("Unsupported cipher code = {}.".format(self.code))

    def decrypt(self, prikey=None, seed=None):
        """
        Returns plain text as Matter instance (Signer or Salter) of cryptographic
        cipher text material given by .raw. Encrypted plain text is fully
        qualified (qb64) so derivaton code of plain text preserved through
        encryption/decryption round trip.

        Uses either decryption key given by prikey or derives prikey from
        signing key derived from private seed.

        Parameters:
            prikey (Union[bytes, str]): qb64b or qb64 serialization of private
                decryption key
            seed (Union[bytes, str]): qb64b or qb64 serialization of private
                signing key seed used to derive private decryption key
        """
        decrypter = Decrypter(qb64b=prikey, seed=seed)
        return decrypter.decrypt(ser=self.qb64b)


class Encrypter(Matter):
    """
    Encrypter is Matter subclass with method to create a cipher text of a
    fully qualified (qb64) private key/seed where private key/seed is the plain
    text. Encrypter uses assymetric (public, private) key encryption of a
    serialization (plain text). Using its .raw as the encrypting (public) key and
    its .code to indicate the cipher suite for the encryption operation.

    For example .code == MtrDex.X25519 indicates that X25519 sealed box
    encyrption is used. The encryption key may be derived from an Ed25519
    signing public key that associated with a nontransferable or basic derivation
    self certifying identifier. This allows use of the self certifying identifier
    to track or manage the encryption/decryption key pair. And could be used to
    provide additional authentication operations for using the
    encryption/decryption key pair. Support for this is provided at init time
    with the verkey parameter which allows deriving the encryption public key from
    the fully qualified verkey (signature verification key).

    See Matter for inherited attributes and properties:

    Methods:
        encrypt: returns cipher text

    """

    def __init__(self, raw=None, code=MtrDex.X25519, verkey=None, **kwa):
        """
        Assign encrypting cipher suite function to ._encrypt

        Parameters:  See Matter for inherted parameters such as qb64, qb64b
            raw (bytes): public encryption key
            qb64b (bytes): fully qualified public encryption key
            qb64 (str): fully qualified public encryption key
            code (str): derivation code for public encryption key
            verkey (Union[bytes, str]): qb64b or qb64 of verkey used to derive raw
        """
        if not raw and verkey:
            verfer = Verfer(qb64b=verkey)
            if verfer.code not in (MtrDex.Ed25519N, MtrDex.Ed25519):
                raise ValueError("Unsupported verkey derivation code = {}."
                                 "".format(verfer.code))
            # convert signing public key to encryption public key
            raw = pysodium.crypto_sign_pk_to_box_pk(verfer.raw)

        super(Encrypter, self).__init__(raw=raw, code=code, **kwa)

        if self.code == MtrDex.X25519:
            self._encrypt = self._x25519
        else:
            raise ValueError("Unsupported encrypter code = {}.".format(self.code))

    def verifySeed(self, seed):
        """
        Returns:
            Boolean: True means private signing key seed corresponds to public
                signing key verkey used to derive encrypter's .raw public
                encryption key.

        Parameters:
            seed (Union[bytes,str]): qb64b or qb64 serialization of private
                signing key seed
        """
        signer = Signer(qb64b=seed)
        verkey, sigkey = pysodium.crypto_sign_seed_keypair(signer.raw)
        pubkey = pysodium.crypto_sign_pk_to_box_pk(verkey)
        return (pubkey == self.raw)

    def encrypt(self, ser=None, matter=None):
        """
        Returns:
            Cipher instance of cipher text encryption of plain text serialization
            provided by either ser or Matter instance when provided.

        Parameters:
            ser (Union[bytes,str]): qb64b or qb64 serialization of plain text
            matter (Matter): plain text as Matter instance of seed or salt to
                be encrypted
        """
        if not (ser or matter):
            raise EmptyMaterialError("Neither ser or plain are provided.")

        if ser:
            matter = Matter(qb64b=ser)

        if matter.code == MtrDex.Salt_128:  # future other salt codes
            code = MtrDex.X25519_Cipher_Salt
        elif matter.code == MtrDex.Ed25519_Seed:  # future other seed codes
            code = MtrDex.X25519_Cipher_Seed
        else:
            raise ValueError("Unsupported plain text code = {}.".format(matter.code))

        # encrypting fully qualified qb64 version of plain text ensures its
        # derivation code round trips through eventual decryption
        return (self._encrypt(ser=matter.qb64b, pubkey=self.raw, code=code))

    @staticmethod
    def _x25519(ser, pubkey, code):
        """
        Returns cipher text as Cipher instance
        Parameters:
            ser (Union[bytes, str]): qb64b or qb64 serialization of seed or salt
                to be encrypted.
            pubkey (bytes): raw binary serialization of encryption public key
            code (str): derivation code of serialized plain text seed or salt
        """
        raw = pysodium.crypto_box_seal(ser, pubkey)
        return Cipher(raw=raw, code=code)


class Decrypter(Matter):
    """
    Decrypter is Matter subclass with method to decrypt the plain text from a
    ciper text of a fully qualified (qb64) private key/seed where private
    key/seed is the plain text. Decrypter uses assymetric (public, private) key
    decryption of the cipher text using its .raw as the decrypting (private) key
    and its .code to indicate the cipher suite for the decryption operation.

    For example .code == MtrDex.X25519 indicates that X25519 sealed box
    decyrption is used. The decryption key may be derived from an Ed25519
    signing private key that is associated with a nontransferable or basic derivation
    self certifying identifier. This allows use of the self certifying identifier
    to track or manage the encryption/decryption key pair. And could be used to
    provide additional authentication operations for using the
    encryption/decryption key pair. Support for this is provided at init time
    with the sigkey parameter which allows deriving the decryption private key
    from the fully qualified sigkey (signing key).

    See Matter for inherited attributes and properties:

    Attributes:

    Properties:


    Methods:
        decrypt: create cipher text

    """

    def __init__(self, code=MtrDex.X25519_Private, seed=None, **kwa):
        """
        Assign decrypting cipher suite function to ._decrypt

        Parameters:  See Matter for inheirted parameters
            raw (bytes): private decryption key derived from seed (private signing key)
            qb64b (bytes): fully qualified private decryption key
            qb64 (str): fully qualified private decryption key
            code (str): derivation code for private decryption key
            seed (Union[bytes, str]): qb64b or qb64 of signing key seed used to
                derive raw which is private decryption key
        """
        try:
            super(Decrypter, self).__init__(code=code, **kwa)
        except EmptyMaterialError as ex:
            if seed:
                signer = Signer(qb64b=seed)
                if signer.code not in (MtrDex.Ed25519_Seed,):
                    raise ValueError("Unsupported signing seed derivation code = {}."
                                     "".format(signer.code))
                # verkey, sigkey = pysodium.crypto_sign_seed_keypair(signer.raw)
                sigkey = signer.raw + signer.verfer.raw  # sigkey is raw seed + raw verkey
                raw = pysodium.crypto_sign_sk_to_box_sk(sigkey)  # raw private encrypt key
                super(Decrypter, self).__init__(raw=raw, code=code, **kwa)
            else:
                raise

        if self.code == MtrDex.X25519_Private:
            self._decrypt = self._x25519
        else:
            raise ValueError("Unsupported decrypter code = {}.".format(self.code))

    def decrypt(self, ser=None, cipher=None, transferable=False):
        """
        Returns:
            Salter or Signer instance derived from plain text decrypted from
            encrypted cipher text material given by ser or cipher. Plain text
            that is orignally encrypt should always be fully qualified (qb64b)
            so that derivaton code of plain text is preserved through
            encryption/decryption round trip.

        Parameters:
            ser (Union[bytes,str]): qb64b or qb64 serialization of cipher text
            cipher (Cipher): optional Cipher instance when ser is None
            transferable (bool): True means associated verfer of returned
                signer is transferable. False means non-transferable
        """
        if not (ser or cipher):
            raise EmptyMaterialError("Neither ser or cipher are provided.")

        if ser:  # create cipher to ensure valid derivation code of material in ser
            cipher = Cipher(qb64b=ser)

        return (self._decrypt(cipher=cipher,
                              prikey=self.raw,
                              transferable=transferable))

    @staticmethod
    def _x25519(cipher, prikey, transferable=False):
        """
        Returns plain text as Salter or Signer instance depending on the cipher
            code and the embedded encrypted plain text derivation code.

        Parameters:
            cipher (Cipher): instance of encrypted seed or salt
            prikey (bytes): raw binary decryption private key derived from
                signing seed or sigkey
            transferable (bool): True means associated verfer of returned
                signer is transferable. False means non-transferable
        """
        pubkey = pysodium.crypto_scalarmult_curve25519_base(prikey)
        plain = pysodium.crypto_box_seal_open(cipher.raw, pubkey, prikey)  # qb64b
        # ensure raw plain text is qb64b or qb64 so its derivation code is round tripped
        if cipher.code == MtrDex.X25519_Cipher_Salt:
            return Salter(qb64b=plain)
        elif cipher.code == MtrDex.X25519_Cipher_Seed:
            return Signer(qb64b=plain, transferable=transferable)
        else:
            raise ValueError("Unsupported cipher text code = {}.".format(cipher.code))


class Diger(Matter):
    """
    Diger is Matter subclass with method to verify digest of serialization
    using  .raw as digest and .code for digest algorithm.

    See Matter for inherited attributes and properties:

    Inherited Properties:
        .pad  is int number of pad chars given raw
        .code is  str derivation code to indicate cypher suite
        .raw is bytes crypto material only without code
        .index is int count of attached crypto material by context (receipts)
        .qb64 is str in Base64 fully qualified with derivation code + crypto mat
        .qb64b is bytes in Base64 fully qualified with derivation code + crypto mat
        .qb2  is bytes in binary with derivation code + crypto material
        .transferable is Boolean, True when transferable derivation code False otherwise

    Methods:
        verify: verifies digest given ser
        compare: compares provide digest given ser to this digest of ser.
                enables digest agility of different digest algos to compare.

    Hidden:
        ._pad is method to compute  .pad property
        ._code is str value for .code property
        ._raw is bytes value for .raw property
        ._index is int value for .index property
        ._infil is method to compute fully qualified Base64 from .raw and .code
        ._exfil is method to extract .code and .raw from fully qualified Base64

    """

    def __init__(self, raw=None, ser=None, code=MtrDex.Blake3_256, **kwa):
        """
        Assign digest verification function to ._verify

        See Matter for inherited parameters

        Inherited Parameters:
            raw is bytes of unqualified crypto material usable for crypto operations
            qb64b is bytes of fully qualified crypto material
            qb64 is str or bytes  of fully qualified crypto material
            qb2 is bytes of fully qualified crypto material
            code is str of derivation code
            index is int of count of attached receipts for CryCntDex codes

        Parameters:
           ser is bytes serialization from which raw is computed if not raw

        """
        try:
            super(Diger, self).__init__(raw=raw, code=code, **kwa)
        except EmptyMaterialError as ex:
            if not ser:
                raise ex
            if code == MtrDex.Blake3_256:
                dig = blake3.blake3(ser).digest()
            elif code == MtrDex.Blake2b_256:
                dig = hashlib.blake2b(ser, digest_size=32).digest()
            elif code == MtrDex.Blake2s_256:
                dig = hashlib.blake2s(ser, digest_size=32).digest()
            elif code == MtrDex.SHA3_256:
                dig = hashlib.sha3_256(ser).digest()
            elif code == MtrDex.SHA2_256:
                dig = hashlib.sha256(ser).digest()
            else:
                raise ValueError("Unsupported code = {} for digester.".format(code))

            super(Diger, self).__init__(raw=dig, code=code, **kwa)

        if self.code == MtrDex.Blake3_256:
            self._verify = self._blake3_256
        elif self.code == MtrDex.Blake2b_256:
            self._verify = self._blake2b_256
        elif self.code == MtrDex.Blake2s_256:
            self._verify = self._blake2s_256
        elif self.code == MtrDex.SHA3_256:
            self._verify = self._sha3_256
        elif self.code == MtrDex.SHA2_256:
            self._verify = self._sha2_256
        else:
            raise ValueError("Unsupported code = {} for digester.".format(self.code))

    def verify(self, ser):
        """
        Returns True if digest of bytes serialization ser matches .raw
        using .raw as reference digest for ._verify digest algorithm determined
        by .code

        Parameters:
            ser is bytes serialization
        """
        return (self._verify(ser=ser, raw=self.raw))

    def compare(self, ser, dig=None, diger=None):
        """
        Returns True  if dig and .qb64 or .qb64b match or
            if both .raw and dig are valid digests of ser
            Otherwise returns False

        Parameters:
            ser is bytes serialization
            dig is qb64b or qb64 digest of ser to compare with self
            diger is Diger instance of digest of ser to compare with self

            if both supplied dig takes precedence


        If both match then as optimization returns True and does not verify either
          as digest of ser
        Else If both have same code but do not match then as optimization returns False
           and does not verify if either is digest of ser
        Else recalcs both digests using each one's code to verify they
            they are both digests of ser regardless of matching codes.
        """
        if dig is not None:
            if hasattr(dig, "encode"):
                dig = dig.encode('utf-8')  # makes bytes

            if dig == self.qb64b:  # matching
                return True

            diger = Diger(qb64b=dig)  # extract code

        elif diger is not None:
            if diger.qb64b == self.qb64b:
                return True

        else:
            raise ValueError("Both dig and diger may not be None.")

        if diger.code == self.code:  # digest not match but same code
            return False

        if diger.verify(ser=ser) and self.verify(ser=ser):  # both verify on ser
            return True

        return (False)

    @staticmethod
    def _blake3_256(ser, raw):
        """
        Returns True if verified False otherwise
        Verifiy blake3_256 digest of ser matches raw

        Parameters:
            ser is bytes serialization
            dig is bytes reference digest
        """
        return (blake3.blake3(ser).digest() == raw)

    @staticmethod
    def _blake2b_256(ser, raw):
        """
        Returns True if verified False otherwise
        Verifiy blake2b_256 digest of ser matches raw

        Parameters:
            ser is bytes serialization
            dig is bytes reference digest
        """
        return (hashlib.blake2b(ser, digest_size=32).digest() == raw)

    @staticmethod
    def _blake2s_256(ser, raw):
        """
        Returns True if verified False otherwise
        Verifiy blake2s_256 digest of ser matches raw

        Parameters:
            ser is bytes serialization
            dig is bytes reference digest
        """
        return (hashlib.blake2s(ser, digest_size=32).digest() == raw)

    @staticmethod
    def _sha3_256(ser, raw):
        """
        Returns True if verified False otherwise
        Verifiy blake2s_256 digest of ser matches raw

        Parameters:
            ser is bytes serialization
            dig is bytes reference digest
        """
        return (hashlib.sha3_256(ser).digest() == raw)

    @staticmethod
    def _sha2_256(ser, raw):
        """
        Returns True if verified False otherwise
        Verifiy blake2s_256 digest of ser matches raw

        Parameters:
            ser is bytes serialization
            dig is bytes reference digest
        """
        return (hashlib.sha256(ser).digest() == raw)


class Nexter(Matter):
    """
    Nexter is Matter subclass with support to derive itself from
    next sith and next keys given code.

    See Diger for inherited attributes and properties:

    Attributes:

    Inherited Properties:
        .code  str derivation code to indicate cypher suite
        .raw   bytes crypto material only without code
        .pad  int number of pad chars given raw
        .qb64 str in Base64 fully qualified with derivation code + crypto mat
        .qb64b bytes in Base64 fully qualified with derivation code + crypto mat
        .qb2  bytes in binary with derivation code + crypto material
        .transferable True when transferable derivation code False otherwise

    Properties:

    Methods:

    Hidden:
        ._digest is digest method
        ._derive is derivation method


    """

    def __init__(self, limen=None, sith=None, digs=None, keys=None, ked=None,
                 code=MtrDex.Blake3_256, **kwa):
        """
        Assign digest verification function to ._verify

        Inherited Parameters:
            raw is bytes of unqualified crypto material usable for crypto operations
            qb64b is bytes of fully qualified crypto material
            qb64 is str or bytes  of fully qualified crypto material
            qb2 is bytes of fully qualified crypto material
            code is str of derivation code
            index is int of count of attached receipts for CryCntDex codes

        Parameters:
           limen is string extracted from sith expression using Tholder
           sith is signing threshold as:
                int threshold or
                lowercase hex str no leading zeros
                of list of strs or list of list of strs
           digs is list of qb64 digests of public keys
           keys is list of keys each is qb64 public key str
           ked is key event dict

           Raises error if not any of raw, digs,keys, ked

           if not raw
               use digs
               If digs not provided
                  use keys
                  if keys not provided
                     get keys from ked
                  compute digs from keys

           If sith not provided
               get sith from ked
               but if not ked then compute sith as simple majority of keys

        """
        try:
            super(Nexter, self).__init__(code=code, **kwa)
        except EmptyMaterialError as ex:
            if not digs and not keys and not ked:
                raise ex
            if code == MtrDex.Blake3_256:
                self._digest = self._blake3_256
            else:
                raise ValueError("Unsupported code = {} for nexter.".format(code))

            raw = self._derive(code=code, limen=limen, sith=sith, digs=digs,
                               keys=keys, ked=ked)  # derive nxt raw
            super(Nexter, self).__init__(raw=raw, code=code, **kwa)  # attaches code etc

        else:
            if self.code == MtrDex.Blake3_256:
                self._digest = self._blake3_256
            else:
                raise ValueError("Unsupported code = {} for nexter.".format(code))

    def verify(self, raw=b'', limen=None, sith=None, digs=None, keys=None, ked=None):
        """
        Returns True if digest of bytes nxt raw matches .raw
        Uses .raw as reference nxt raw for ._verify algorithm determined by .code

        If raw not provided then extract raw from either (sith, keys) or ked

        Parameters:
            raw is bytes serialization
            imen is string extracted from sith expression using Tholder
            sith is signing threshold as
                str lowercase hex or
                int or
                list of strs or list of list of strs
            digs is list of digests qb64
            keys is list of keys qb64
            ked is key event dict
        """
        if not raw:
            raw = self._derive(code=self.code, limen=limen, sith=sith, digs=digs,
                               keys=keys, ked=ked)

        return (raw == self.raw)

    def _derive(self, code, limen=None, sith=None, digs=None, keys=None, ked=None):
        """
        Returns ser where ser is serialization derived from code, sith, keys, or ked
        """
        if not digs:
            if not keys:
                try:
                    keys = ked["k"]
                except KeyError as ex:
                    raise DerivationError("Error extracting keys from"
                                          " ked = {}".format(ex))

            if not keys:  # empty keys
                raise DerivationError("Empty keys.")

            keydigs = [self._digest(key.encode("utf-8")) for key in keys]

        else:
            digers = [Diger(qb64=dig) for dig in digs]
            for diger in digers:
                if diger.code != code:
                    raise DerivationError("Mismatch of public key digest "
                                          "code = {} for next digest code = {}."
                                          "".format(diger.code, code))
            keydigs = [diger.raw for diger in digers]

        if limen is None:  # compute default limen
            if sith is None:  # need len keydigs to compute default sith
                try:
                    sith = ked["kt"]
                except Exception as ex:
                    # default simple majority unless empty
                    sith = "{:x}".format(max(0, ceil(len(keydigs) / 2)))

            limen = Tholder(sith=sith).limen

        kints = [int.from_bytes(keydig, 'big') for keydig in keydigs]
        sint = int.from_bytes(self._digest(limen.encode("utf-8")), 'big')
        for kint in kints:
            sint ^= kint  # xor together

        return (sint.to_bytes(Matter._rawSize(code), 'big'))

    @staticmethod
    def _blake3_256(raw):
        """
        Returns digest of raw using Blake3_256

        Parameters:
            raw is bytes serialization of nxt raw
        """
        return (blake3.blake3(raw).digest())


class Prefixer(Matter):
    """
    Prefixer is Matter subclass for autonomic identifier prefix using
    derivation as determined by code from ked

    Attributes:

    Inherited Properties:  (see Matter)
        .pad  is int number of pad chars given raw
        .code is  str derivation code to indicate cypher suite
        .raw is bytes crypto material only without code
        .index is int count of attached crypto material by context (receipts)
        .qb64 is str in Base64 fully qualified with derivation code + crypto mat
        .qb64b is bytes in Base64 fully qualified with derivation code + crypto mat
        .qb2  is bytes in binary with derivation code + crypto material
        .transferable is Boolean, True when transferable derivation code False otherwise

    Properties:

    Methods:
        verify():  Verifies derivation of aid prefix from a ked

    Hidden:
        ._pad is method to compute  .pad property
        ._code is str value for .code property
        ._raw is bytes value for .raw property
        ._index is int value for .index property
        ._infil is method to compute fully qualified Base64 from .raw and .code
        ._exfil is method to extract .code and .raw from fully qualified Base64
    """
    Dummy = "#"  # dummy spaceholder char for pre. Must not be a valid Base64 char

    def __init__(self, raw=None, code=None, ked=None, allows=None, **kwa):
        """
        assign ._derive to derive aid prefix from ked
        assign ._verify to verify derivation of aid prefix from ked

        Default code is None to force EmptyMaterialError when only raw provided but
        not code.

        Inherited Parameters:
            raw is bytes of unqualified crypto material usable for crypto operations
            qb64b is bytes of fully qualified crypto material
            qb64 is str or bytes  of fully qualified crypto material
            qb2 is bytes of fully qualified crypto material
            code is str of derivation code
            index is int of count of attached receipts for CryCntDex codes

        Parameters:
            allows (list): allowed codes for prefix. When None then all supported
                codes are allowed. This enables a particular use case to restrict
                the codes allowed to a subset of all supported.

        """
        try:
            super(Prefixer, self).__init__(raw=raw, code=code, **kwa)
        except EmptyMaterialError as ex:
            if not ked or (not code and "i" not in ked):
                raise ex

            if not code:  # get code from pre in ked
                super(Prefixer, self).__init__(qb64=ked["i"], code=code, **kwa)
                code = self.code

            if allows is not None and code not in allows:
                raise ValueError("Unallowed code={} for prefixer.".format(code))

            if code == MtrDex.Ed25519N:
                self._derive = self._derive_ed25519N
            elif code == MtrDex.Ed25519:
                self._derive = self._derive_ed25519
            elif code == MtrDex.Blake3_256:
                self._derive = self._derive_blake3_256
            else:
                raise ValueError("Unsupported code = {} for prefixer.".format(code))

            # use ked and ._derive from code to derive aid prefix and code
            raw, code = self._derive(ked=ked)
            super(Prefixer, self).__init__(raw=raw, code=code, **kwa)

        if self.code == MtrDex.Ed25519N:
            self._verify = self._verify_ed25519N
        elif self.code == MtrDex.Ed25519:
            self._verify = self._verify_ed25519
        elif self.code == MtrDex.Blake3_256:
            self._verify = self._verify_blake3_256
        else:
            raise ValueError("Unsupported code = {} for prefixer.".format(self.code))

    def derive(self, ked):
        """
        Returns tuple (raw, code) of aid prefix as derived from key event dict ked.
                uses a derivation code specific _derive method

        Parameters:
            ked is inception key event dict
            seed is only used for sig derivation it is the secret key/secret

        """
        if ked["t"] not in (Ilks.icp, Ilks.dip, Ilks.vcp):
            raise ValueError("Nonincepting ilk={} for prefix derivation.".format(ked["t"]))
        return (self._derive(ked=ked))

    def verify(self, ked, prefixed=False):
        """
        Returns True if derivation from ked for .code matches .qb64 and
                If prefixed also verifies ked["i"] matches .qb64
                False otherwise

        Parameters:
            ked is inception key event dict
        """
        if ked["t"] not in (Ilks.icp, Ilks.dip, Ilks.vcp):
            raise ValueError("Nonincepting ilk={} for prefix derivation.".format(ked["t"]))
        return (self._verify(ked=ked, pre=self.qb64, prefixed=prefixed))

    def _derive_ed25519N(self, ked):
        """
        Returns tuple (raw, code) of basic nontransferable Ed25519 prefix (qb64)
            as derived from inception key event dict ked keys[0]
        """
        ked = dict(ked)  # make copy so don't clobber original ked
        try:
            keys = ked["k"]
            if len(keys) != 1:
                raise DerivationError("Basic derivation needs at most 1 key "
                                      " got {} keys instead".format(len(keys)))
            verfer = Verfer(qb64=keys[0])
        except Exception as ex:
            raise DerivationError("Error extracting public key ="
                                  " = {}".format(ex))

        if verfer.code not in [MtrDex.Ed25519N]:
            raise DerivationError("Mismatch derivation code = {}."
                                  "".format(verfer.code))

        try:
            if verfer.code == MtrDex.Ed25519N and ked["n"]:
                raise DerivationError("Non-empty nxt = {} for non-transferable"
                                      " code = {}".format(ked["n"],
                                                          verfer.code))

            if verfer.code == MtrDex.Ed25519N and "b" in ked and ked["b"]:
                raise DerivationError("Non-empty b = {} for non-transferable"
                                      " code = {}".format(ked["b"],
                                                          verfer.code))

            if verfer.code == MtrDex.Ed25519N and "a" in ked and ked["a"]:
                raise DerivationError("Non-empty a = {} for non-transferable"
                                      " code = {}".format(ked["a"],
                                                          verfer.code))

        except Exception as ex:
            raise DerivationError("Error checking nxt = {}".format(ex))

        return (verfer.raw, verfer.code)

    def _verify_ed25519N(self, ked, pre, prefixed=False):
        """
        Returns True if verified  False otherwise
        Verify derivation of fully qualified Base64 pre from inception iked dict

        Parameters:
            ked is inception key event dict
            pre is Base64 fully qualified prefix default to .qb64
        """
        try:
            keys = ked["k"]
            if len(keys) != 1:
                return False

            if keys[0] != pre:
                return False

            if prefixed and ked["i"] != pre:
                return False

            if ked["n"]:  # must be empty
                return False

        except Exception as ex:
            return False

        return True

    def _derive_ed25519(self, ked):
        """
        Returns tuple (raw, code) of basic Ed25519 prefix (qb64)
            as derived from inception key event dict ked keys[0]
        """
        ked = dict(ked)  # make copy so don't clobber original ked
        try:
            keys = ked["k"]
            if len(keys) != 1:
                raise DerivationError("Basic derivation needs at most 1 key "
                                      " got {} keys instead".format(len(keys)))
            verfer = Verfer(qb64=keys[0])
        except Exception as ex:
            raise DerivationError("Error extracting public key ="
                                  " = {}".format(ex))

        if verfer.code not in [MtrDex.Ed25519]:
            raise DerivationError("Mismatch derivation code = {}"
                                  "".format(verfer.code))

        return (verfer.raw, verfer.code)

    def _verify_ed25519(self, ked, pre, prefixed=False):
        """
        Returns True if verified False otherwise
        Verify derivation of fully qualified Base64 prefix from
        inception key event dict (ked)

        Parameters:
            ked is inception key event dict
            pre is Base64 fully qualified prefix default to .qb64
        """
        try:
            keys = ked["k"]
            if len(keys) != 1:
                return False

            if keys[0] != pre:
                return False

            if prefixed and ked["i"] != pre:
                return False

        except Exception as ex:
            return False

        return True

    def _derive_blake3_256(self, ked):
        """
        Returns tuple (raw, code) of pre (qb64) as blake3 digest
            as derived from inception key event dict ked
        """
        ked = dict(ked)  # make copy so don't clobber original ked
        ilk = ked["t"]
        if ilk not in (Ilks.icp, Ilks.dip, Ilks.vcp):
            raise DerivationError("Invalid ilk = {} to derive pre.".format(ilk))

        # put in dummy pre to get size correct
        ked["i"] = self.Dummy * Matter.Sizes[MtrDex.Blake3_256].fs
        ked["d"] = ked["i"]
        raw, ident, kind, ked, version = Sizeify(ked=ked)
        dig = blake3.blake3(raw).digest()  # digest with dummy 'i'
        return (dig, MtrDex.Blake3_256)  # dig is derived correct new 'i'

    def _verify_blake3_256(self, ked, pre, prefixed=False):
        """
        Returns True if verified False otherwise
        Verify derivation of fully qualified Base64 prefix from
        inception key event dict (ked)

        Parameters:
            ked is inception key event dict
            pre is Base64 fully qualified default to .qb64
        """
        try:
            raw, code = self._derive_blake3_256(ked=ked)  # replace with dummy 'i'
            crymat = Matter(raw=raw, code=MtrDex.Blake3_256)
            if crymat.qb64 != pre:  # derived raw with dummy 'i' must match pre
                return False

            if prefixed and ked["i"] != pre:  # incoming 'i' must match pre
                return False

        except Exception as ex:
            return False

        return True


Idage = namedtuple("Idage", "dollar at id_ i d")

Ids = Idage(dollar="$id", at="@id", id_="id", i="i", d="d")

# digest klas, digest size (not default), digest length
# size and length are needed for some digest types as function parameters
Digestage = namedtuple("Digestage", "klas size length")


class Saider(Matter):
    """
    Saider is Matter subclass for self-addressing identifier prefix using
    derivation as determined by code from ked

    Properties: (inherited)
        code (str): derivation code to indicate cypher suite
        size (int): number of quadlets when variable sized material besides
                        full derivation code else None
        raw (bytes): crypto material only without code
        qb64 (str): Base64 fully qualified with derivation code + crypto mat
        qb64b (bytes): Base64 fully qualified with derivation code + crypto mat
        qb2  (bytes): binary with derivation code + crypto material
        transferable (bool): True means transferable derivation code False otherwise
        digestive (bool): True means digest derivation code False otherwise

    Hidden:
        _code (str): value for .code property
        _size (int): value for .size property
        _raw (bytes): value for .raw property
        _infil (types.MethodType): creates qb64b from .raw and .code
                                   (fully qualified Base64)
        _exfil (types.MethodType): extracts .code and .raw from qb64b
                                   (fully qualified Base64)
        _derive (types.MethodType): derives said (.qb64 )
        _verify (types.MethodType): verifies said ((.qb64 ) against a given sad

    """
    Dummy = "#"  # dummy spaceholder char for said. Must not be a valid Base64 char
    # should be same set of codes as in coring.DigestCodex coring.DigDex so
    # .digestive property works. Unit test ensures code sets match
    Digests = {
        MtrDex.Blake3_256: Digestage(klas=blake3.blake3, size=None, length=None),
        MtrDex.Blake2b_256: Digestage(klas=hashlib.blake2b, size=32, length=None),
        MtrDex.Blake2s_256: Digestage(klas=hashlib.blake2s, size=None, length=None),
        MtrDex.SHA3_256: Digestage(klas=hashlib.sha3_256, size=None, length=None),
        MtrDex.SHA2_256: Digestage(klas=hashlib.sha256, size=None, length=None),
        MtrDex.Blake3_512: Digestage(klas=blake3.blake3, size=None, length=64),
        MtrDex.Blake2b_512: Digestage(klas=hashlib.blake2b, size=None, length=None),
        MtrDex.SHA3_512: Digestage(klas=hashlib.sha3_512, size=None, length=None),
        MtrDex.SHA2_512: Digestage(klas=hashlib.sha512, size=None, length=None),
    }

    def __init__(self, raw=None, *, code=None, sad=None,
                 kind=None, label=Ids.d, **kwa):
        """
        See Matter.__init__ for inherited parameters

        Parameters:
            sad (dict): self addressed data to serialize and inject said
            kind (str): serialization algorithm of sad, one of Serials
                        used to override that given by 'v' field if any in sad
                        otherwise default is Serials.json
            label (str): id field label, one of Ids
        """
        try:
            # when raw and code are both provided
            super(Saider, self).__init__(raw=raw, code=code, **kwa)
        except EmptyMaterialError as ex:  # raw or code missing
            if not sad or label not in sad:
                raise ex  # need sad with label field to calculate raw or qb64

            if not code:
                if sad[label]:  # no code but sad[label] not empty
                    # attempt to get code from said in sad
                    super(Saider, self).__init__(qb64=sad[label], code=code, **kwa)
                    code = self._code
                else:  # use default code
                    code = MtrDex.Blake3_256

            if code not in DigDex:  # need valid code
                raise ValueError("Unsupported digest code = {}.".format(code))

            # re-derive said raw bytes from sad and code, so code overrides label
            raw, sad = self.derive(sad=dict(sad), code=code, kind=kind, label=label)
            super(Saider, self).__init__(raw=raw, code=code, **kwa)

        if not self.digestive:
            raise ValueError("Unsupported digest code = {}."
                             "".format(self.code))

    @classmethod
    def _serialize(clas, sad: dict, kind: str = None):
        """
        Serialize sad with serialization kind if provided else use
            use embedded 'v', version string if provided else use default
            Serials.json

        Returns:
           ser (bytes): raw serialization of sad

        Parameters:
           sad (dict): serializable dict
           kind (str): serialization algorithm of sad, one of Serials
                        used to override that given by 'v' field if any in sad
                        otherwise default is Serials.json

        """
        knd = Serials.json
        if 'v' in sad:  # versioned sad
            _, knd, _, _ = Deversify(sad['v'])

        if not kind:  # match logic of Serder for kind
            kind = knd

        return dumps(sad, kind=kind)

    @classmethod
    def saidify(clas, sad: dict, *,
                code: str = MtrDex.Blake3_256,
                kind: str = None,
                label: str = Ids.d, **kwa):
        """
        Derives said from sad and injects it into copy of sad and said and
        injected sad

        Returns:
            result (tuple): of the form (saider, sad) where saider is Saider
                    instance generated from sad using code and sad is copy of
                    parameter sad but with its label id field filled
                    in with generated said from saider

        Parameters:
            sad (dict): serializable dict
            code (str): digest type code from DigDex
            kind (str): serialization algorithm of sad, one of Serials
                        used to override that given by 'v' field if any in sad
                        otherwise default is Serials.json
            label (str): id field label from Ids in which to inject said

        """
        if label not in sad:
            raise KeyError("Missing id field labeled={} in sad.".format(label))
        raw, sad = clas._derive(sad=sad, code=code, kind=kind, label=label)
        saider = clas(raw=raw, code=code, kind=kind, label=label, **kwa)
        sad[label] = saider.qb64
        return (saider, sad)

    @classmethod
    def _derive(clas, sad: dict, *,
                code: str = MtrDex.Blake3_256,
                kind: str = None,
                label: str = Ids.d, ):
        """
        Derives raw said from sad with .Dummy filled sad[label]

        Returns:
            raw (bytes): raw said from sad with dummy filled label id field

        Parameters:
            sad (dict): self addressed data to be injected with dummy and serialized
            code (str): digest type code from DigDex
            kind (str): serialization algorithm of sad, one of Serials
                        used to override that given by 'v' field if any in sad
                        otherwise default is Serials.json
            label (str): id field label from Ids in which to inject dummy
        """
        if code not in DigDex or code not in clas.Digests:
            raise ValueError("Unsupported digest code = {}.".format(code))

        sad = dict(sad)  # make shallow copy so don't clobber original sad
        # fill id field denoted by label with dummy chars to get size correct
        sad[label] = clas.Dummy * Matter.Sizes[code].fs
        if 'v' in sad:  # if versioned then need to set size in version string
            raw, ident, kind, sad, version = Sizeify(ked=sad, kind=kind)

        # string now has
        # correct size
        klas, size, length = clas.Digests[code]
        # sad as 'v' verision string then use its kind otherwise passed in kind
        cpa = [clas._serialize(sad, kind=kind)]  # raw pos arg class
        ckwa = dict()  # class keyword args
        if size:
            ckwa.update(digest_size=size)  # optional digest_size
        dkwa = dict()  # digest keyword args
        if length:
            dkwa.update(length=length)
        return klas(*cpa, **ckwa).digest(**dkwa), sad  # raw digest and sad

    def derive(self, sad, code=None, **kwa):
        """
        Returns:
            result (tuple): (raw, sad) raw said as derived from serialized dict
                            and modified sad during derivation.

        Parameters:
            sad (dict): self addressed data to be serialized
            code (str): digest type code from DigDex.
            kind (str): serialization algorithm of sad, one of Serials
                        used to override that given by 'v' field if any in sad
                        otherwise default is Serials.json
            label (str): id field label from Ids in which to inject dummy
        """
        code = code if code is not None else self.code
        return self._derive(sad=sad, code=code, **kwa)

    def verify(self, sad, *, prefixed=False, versioned=True, code=None,
               kind=None, label=Ids.d, **kwa):
        """
        Returns:
            result (bool): True means derivation from sad with dummy label
                field value replacement for ._code matches .qb64. False otherwise
                If prefixed is True then also validates that label field of
                provided sad also matches .qb64. False otherwise
                If versioned is True and provided sad includes version field 'v'
                then also validates that version field 'v' of provided
                sad matches the version field of modified sad that results from
                the derivation process. The size chars in the version field
                are set to the size of the sad during derivation. False otherwise.

        Parameters:
            sad (dict): self addressed data to be serialized
            prefixed (bool): True means also verify if labeled field in
                sad matches own .qb64
            versioned (bool):
            code (str): digest type code from DigDex.
            kind (str): serialization algorithm of sad, one of Serials
                        used to override that given by 'v' field if any in sad
                        otherwise default is Serials.json
            label (str): id field label from Ids in which to inject dummy
        """
        try:
            # override ensure code is self.code
            raw, dsad = self._derive(sad=sad, code=self.code, kind=kind, label=label)
            saider = Saider(raw=raw, code=self.code, **kwa)
            if self.qb64b != saider.qb64b:
                return False  # not match .qb64b

            if 'v' in sad and versioned:
                if sad['v'] != dsad['v']:
                    return False  # version fields not match

            if prefixed and sad[label] != self.qb64:  # check label field
                return False  # label id field not match .qb64

        except Exception as ex:
            return False

        return True


@dataclass(frozen=True)
class IndexerCodex:
    """
    IndexerCodex is codex hard (stable) part of all indexer derivation codes.
    Only provide defined codes.
    Undefined are left out so that inclusion(exclusion) via 'in' operator works.
    """
    Ed25519_Sig: str = 'A'  # Ed25519 signature.
    ECDSA_256k1_Sig: str = 'B'  # ECDSA secp256k1 signature.
    Ed448_Sig: str = '0A'  # Ed448 signature.
    Label: str = '0B'  # Variable len label L=N*4 <= 4095 char quadlets

    def __iter__(self):
        return iter(astuple(self))  # enables inclusion test with "in"


IdrDex = IndexerCodex()


@dataclass(frozen=True)
class IndexedSigCodex:
    """
    IndexedSigCodex is codex all indexed signature derivation codes
    Only provide defined codes.
    Undefined are left out so that inclusion(exclusion) via 'in' operator works.
    """
    Ed25519_Sig: str = 'A'  # Ed25519 signature.
    ECDSA_256k1_Sig: str = 'B'  # ECDSA secp256k1 signature.
    Ed448_Sig: str = '0A'  # Ed448 signature.

    def __iter__(self):
        return iter(astuple(self))


IdxSigDex = IndexedSigCodex()  # Make instance


class Indexer:
    """
    Indexer is fully qualified cryptographic material primitive base class for
    indexed primitives.

    Sub classes are derivation code and key event element context specific.

    Includes the following attributes and properties:

    Attributes:

    Properties:
        .code is  str derivation code to indicate cypher suite
        .raw is bytes crypto material only without code
        .pad  is int number of pad chars given raw
        .index is int count of attached crypto material by context (receipts)
        .qb64 is str in Base64 fully qualified with derivation code + crypto mat
        .qb64b is bytes in Base64 fully qualified with derivation code + crypto mat
        .qb2  is bytes in binary with derivation code + crypto material

    Hidden:
        ._code is str value for .code property
        ._raw is bytes value for .raw property
        ._pad is method to compute  .pad property
        ._index is int value for .index property
        ._infil is method to compute fully qualified Base64 from .raw and .code
        ._exfil is method to extract .code and .raw from fully qualified Base64

    """
    Codex = IdrDex
    # Hards table maps from bytes Base64 first code char to int of hard size, hs,
    # (stable) of code. The soft size, ss, (unstable) is always > 0 for Indexer.
    Hards = ({chr(c): 1 for c in range(65, 65 + 26)})
    Hards.update({chr(c): 1 for c in range(97, 97 + 26)})
    Hards.update([('0', 2), ('1', 2), ('2', 2), ('3', 2), ('4', 3), ('5', 4)])
    # Sizes table maps hs chars of code to Sizage namedtuple of (hs, ss, fs)
    # where hs is hard size, ss is soft size, and fs is full size
    # soft size, ss, should always be  > 0 for Indexer
    Sizes = {
        'A': Sizage(hs=1, ss=1, fs=88, ls=0),
        'B': Sizage(hs=1, ss=1, fs=88, ls=0),
        '0A': Sizage(hs=2, ss=2, fs=156, ls=0),
        '0B': Sizage(hs=2, ss=2, fs=None, ls=0),
    }
    # Bards table maps to hard size, hs, of code from bytes holding sextets
    # converted from first code char. Used for ._bexfil.
    Bards = ({b64ToB2(c): hs for c, hs in Hards.items()})

    def __init__(self, raw=None, code=IdrDex.Ed25519_Sig, index=0,
                 qb64b=None, qb64=None, qb2=None, strip=False):
        """
        Validate as fully qualified
        Parameters:
            raw is bytes of unqualified crypto material usable for crypto operations
            code is str of stable (hard) part of derivation code
            index is int of offset index into key or id list or length of material
            qb64b is bytes of fully qualified crypto material
            qb64 is str or bytes  of fully qualified crypto material
            qb2 is bytes of fully qualified crypto material
            strip is Boolean True means strip counter contents from input stream
                bytearray after parsing qb64b or qb2. False means do not strip

        Needs either (raw and code and index) or qb64b or qb64 or qb2
        Otherwise raises EmptyMaterialError
        When raw and code and index provided then validate that code is correct
        for length of raw  and assign .raw
        Else when qb64b or qb64 or qb2 provided extract and assign
        .raw and .code and .index

        """
        if raw is not None:  # raw provided
            if not code:
                raise EmptyMaterialError("Improper initialization need either "
                                         "(raw and code) or qb64b or qb64 or qb2.")
            if not isinstance(raw, (bytes, bytearray)):
                raise TypeError("Not a bytes or bytearray, raw={}.".format(raw))

            if code not in self.Sizes:
                raise UnexpectedCodeError("Unsupported code={}.".format(code))

            hs, ss, fs, ls = self.Sizes[code]  # get sizes for code
            cs = hs + ss  # both hard + soft code size
            if index < 0 or index > (64 ** ss - 1):
                raise InvalidVarIndexError("Invalid index={} for code={}.".format(index, code))

            if not fs:  # compute fs from index
                if cs % 4:
                    raise InvalidCodeSizeError("Whole code size not multiple of 4 for "
                                               "variable length material. cs={}.".format(cs))
                fs = (index * 4) + cs

            rawsize = (fs - cs) * 3 // 4

            raw = raw[:rawsize]  # copy only exact size from raw stream
            if len(raw) != rawsize:  # forbids shorter
                raise RawMaterialError("Not enougth raw bytes for code={}"
                                       "and index={} ,expected {} got {}."
                                       "".format(code, index, rawsize, len(raw)))

            self._code = code
            self._index = index
            self._raw = bytes(raw)  # crypto ops require bytes not bytearray

        elif qb64b is not None:
            self._exfil(qb64b)
            if strip:  # assumes bytearray
                del qb64b[:len(self.qb64b)]  # may be variable length fs

        elif qb64 is not None:
            self._exfil(qb64)

        elif qb2 is not None:
            self._bexfil(qb2)
            if strip:  # assumes bytearray
                del qb2[:len(self.qb2)]  # may be variable length fs

        else:
            raise EmptyMaterialError("Improper initialization need either "
                                     "(raw and code and index) or qb64b or "
                                     "qb64 or qb2.")

    @classmethod
    def _rawSize(cls, code):
        """
        Returns raw size in bytes for a given code
        """
        hs, ss, fs, ls = cls.Sizes[code]  # get sizes
        return ((fs - (hs + ss)) * 3 // 4)

    @property
    def code(self):
        """
        Returns ._code
        Makes .code read only
        """
        return self._code

    @property
    def raw(self):
        """
        Returns ._raw
        Makes .raw read only
        """
        return self._raw

    @property
    def index(self):
        """
        Returns ._index
        Makes .index read only
        """
        return self._index

    @property
    def qb64b(self):
        """
        Property qb64b:
        Returns Fully Qualified Base64 Version encoded as bytes
        Assumes self.raw and self.code are correctly populated
        """
        return self._infil()

    @property
    def qb64(self):
        """
        Property qb64:
        Returns Fully Qualified Base64 Version
        Assumes self.raw and self.code are correctly populated
        """
        return self.qb64b.decode("utf-8")

    @property
    def qb2(self):
        """
        Property qb2:
        Returns Fully Qualified Binary Version Bytes
        """
        return self._binfil()

    def _infil(self):
        """
        Returns fully qualified attached sig base64 bytes computed from
        self.raw, self.code and self.index.
        """
        code = self.code  # codex value chars hard code
        index = self.index  # index value int used for soft
        raw = self.raw  # bytes or bytearray

        hs, ss, fs, ls = self.Sizes[code]

        if index < 0 or index > (64 ** ss - 1):
            raise InvalidVarIndexError("Invalid index={} for code={}."
                                       "".format(index, code))

        # both is hard code + converted index
        both = "{}{}".format(code, intToB64(index, l=ss))

        ps = (3 - (len(raw) % 3)) % 3  # pad size
        # check valid pad size for whole code size
        if len(both) % 4 != ps:  # pad size is not remainder of len(both) % 4
            raise InvalidCodeSizeError("Invalid code = {} for converted raw pad size = {}."
                                       .format(both, ps))
        # prepending full derivation code with index and strip off trailing pad characters
        return (both.encode("utf-8") + encodeB64(raw)[:-ps if ps else None])

    def _exfil(self, qb64b):
        """
        Extracts self.code, self.index, and self.raw from qualified base64 bytes qb64b
        """
        if not qb64b:  # empty need more bytes
            raise ShortageError("Empty material, Need more characters.")

        first = qb64b[:1]  # extract first char code selector
        if hasattr(first, "decode"):
            first = first.decode("utf-8")
        if first not in self.Hards:
            if first[0] == '-':
                raise UnexpectedCountCodeError("Unexpected count code start"
                                               "while extracing Indexer.")
            elif first[0] == '_':
                raise UnexpectedOpCodeError("Unexpected  op code start"
                                            "while extracing Indexer.")
            else:
                raise UnexpectedCodeError("Unsupported code start char={}.".format(first))

        hs = self.Hards[first]  # get hard code size
        if len(qb64b) < hs:  # need more bytes
            raise ShortageError("Need {} more characters.".format(hs - len(qb64b)))

        hard = qb64b[:hs]  # get hard code
        if hasattr(hard, "decode"):
            hard = hard.decode("utf-8")
        if hard not in self.Sizes:
            raise UnexpectedCodeError("Unsupported code ={}.".format(hard))

        hs, ss, fs, ls = self.Sizes[hard]  # assumes hs in both tables consistent
        cs = hs + ss  # both hard + soft code size
        # assumes that unit tests on Indexer and IndexerCodex ensure that
        # .Codes and .Sizes are well formed.
        # hs consistent and hs > 0 and ss > 0 and (fs >= hs + ss if fs is not None else True)

        if len(qb64b) < cs:  # need more bytes
            raise ShortageError("Need {} more characters.".format(cs - len(qb64b)))

        index = qb64b[hs:hs + ss]  # extract index chars
        if hasattr(index, "decode"):
            index = index.decode("utf-8")
        index = b64ToInt(index)  # compute int index

        if not fs:  # compute fs from index
            if cs % 4:
                raise ValidationError("Whole code size not multiple of 4 for "
                                      "variable length material. cs={}.".format(cs))
            fs = (index * 4) + cs

        if len(qb64b) < fs:  # need more bytes
            raise ShortageError("Need {} more chars.".format(fs - len(qb64b)))

        qb64b = qb64b[:fs]  # fully qualified primitive code plus material
        if hasattr(qb64b, "encode"):  # only convert extracted chars from stream
            qb64b = qb64b.encode("utf-8")

        # strip off prepended code and append pad characters
        ps = cs % 4  # pad size ps = cs mod 4
        base = qb64b[cs:] + ps * BASE64_PAD
        raw = decodeB64(base)
        if len(raw) != (len(qb64b) - cs) * 3 // 4:  # exact lengths
            raise ConversionError("Improperly qualified material = {}".format(qb64b))

        self._code = hard
        self._index = index
        self._raw = raw

    def _binfil(self):
        """
        Returns bytes of fully qualified base2 bytes, that is .qb2
        self.code and self.index  converted to Base2 + self.raw left shifted
        with pad bits equivalent of Base64 decode of .qb64 into .qb2
        """
        code = self.code  # codex chars hard code
        index = self.index  # index value int used for soft
        raw = self.raw  # bytes or bytearray

        hs, ss, fs, ls = self.Sizes[code]
        cs = hs + ss
        if not fs:  # compute fs from index
            if cs % 4:
                raise InvalidCodeSizeError("Whole code size not multiple of 4 for "
                                           "variable length material. cs={}.".format(cs))
            fs = (index * 4) + cs

        if index < 0 or index > (64 ** ss - 1):
            raise InvalidVarIndexError("Invalid index={} for code={}.".format(index, code))

        # both is hard code + converted index
        both = "{}{}".format(code, intToB64(index, l=ss))

        if len(both) != cs:
            raise InvalidCodeSizeError("Mismatch code size = {} with table = {}."
                                       .format(cs, len(both)))

        n = sceil(cs * 3 / 4)  # number of b2 bytes to hold b64 code + index
        bcode = b64ToInt(both).to_bytes(n, 'big')  # right aligned b2 code

        full = bcode + raw
        bfs = len(full)
        if bfs % 3 or (bfs * 4 // 3) != fs:  # invalid size
            raise InvalidCodeSizeError("Invalid code = {} for raw size= {}."
                                       .format(both, len(raw)))

        i = int.from_bytes(full, 'big') << (2 * (cs % 4))  # left shift in pad bits
        return (i.to_bytes(bfs, 'big'))

    def _bexfil(self, qb2):
        """
        Extracts self.code, self.index, and self.raw from qualified base2 bytes qb2
        """
        if not qb2:  # empty need more bytes
            raise ShortageError("Empty material, Need more bytes.")

        first = nabSextets(qb2, 1)  # extract first sextet as code selector
        if first not in self.Bards:
            if first[0] == b'\xf8':  # b64ToB2('-')
                raise UnexpectedCountCodeError("Unexpected count code start"
                                               "while extracing Matter.")
            elif first[0] == b'\xfc':  # b64ToB2('_')
                raise UnexpectedOpCodeError("Unexpected  op code start"
                                            "while extracing Matter.")
            else:
                raise UnexpectedCodeError("Unsupported code start sextet={}.".format(first))

        hs = self.Bards[first]  # get code hard size equvalent sextets
        bhs = sceil(hs * 3 / 4)  # bcs is min bytes to hold hs sextets
        if len(qb2) < bhs:  # need more bytes
            raise ShortageError("Need {} more bytes.".format(bhs - len(qb2)))

        hard = b2ToB64(qb2, hs)  # extract and convert hard part of code
        if hard not in self.Sizes:
            raise UnexpectedCodeError("Unsupported code ={}.".format(hard))

        hs, ss, fs, ls = self.Sizes[hard]
        cs = hs + ss  # both hs and ss
        # assumes that unit tests on Indexer and IndexerCodex ensure that
        # .Codes and .Sizes are well formed.
        # hs consistent and hs > 0 and ss > 0 and (fs >= hs + ss if fs is not None else True)

        bcs = ceil(cs * 3 / 4)  # bcs is min bytes to hold cs sextets
        if len(qb2) < bcs:  # need more bytes
            raise ShortageError("Need {} more bytes.".format(bcs - len(qb2)))

        both = b2ToB64(qb2, cs)  # extract and convert both hard and soft part of code
        index = b64ToInt(both[hs:hs + ss])  # get index
        if not fs:
            fs = (index * 4) + cs

        bfs = sceil(fs * 3 / 4)  # bfs is min bytes to hold fs sextets
        if len(qb2) < bfs:  # need more bytes
            raise ShortageError("Need {} more bytes.".format(bfs - len(qb2)))

        qb2 = qb2[:bfs]  # fully qualified primitive code plus material

        # right shift to right align raw material
        i = int.from_bytes(qb2, 'big')
        i >>= 2 * (cs % 4)

        raw = i.to_bytes(bfs, 'big')[bcs:]  # extract raw

        if len(raw) != (len(qb2) - bcs):  # exact lengths
            raise ConversionError("Improperly qualified material = {}".format(qb2))

        self._code = hard
        self._index = index
        self._raw = raw


class Siger(Indexer):
    """
    Siger is subclass of Indexer, indexed signature material,
    Adds .verfer property which is instance of Verfer that provides
          associated signature verifier.

    See Indexer for inherited attributes and properties:

    Attributes:

    Properties:
        .verfer is Verfer object instance

    Methods:


    """

    def __init__(self, verfer=None, **kwa):
        """
        Assign verfer to ._verfer

        Parameters:  See Matter for inherted parameters
            verfer if Verfer instance if any

        """
        super(Siger, self).__init__(**kwa)
        if self.code not in IdxSigDex:
            raise ValidationError("Invalid code = {} for Siger."
                                  "".format(self.code))
        self._verfer = verfer

    @property
    def verfer(self):
        """
        Property verfer:
        Returns Verfer instance
        Assumes ._verfer is correctly assigned
        """
        return self._verfer

    @verfer.setter
    def verfer(self, verfer):
        """ verfer property setter """
        self._verfer = verfer


@dataclass(frozen=True)
class CounterCodex:
    """
    CounterCodex is codex hard (stable) part of all counter derivation codes.
    Only provide defined codes.
    Undefined are left out so that inclusion(exclusion) via 'in' operator works.
    """

    ControllerIdxSigs: str = '-A'  # Qualified Base64 Indexed Signature.
    WitnessIdxSigs: str = '-B'  # Qualified Base64 Indexed Signature.
    NonTransReceiptCouples: str = '-C'  # Composed Base64 Couple, pre+cig.
    TransReceiptQuadruples: str = '-D'  # Composed Base64 Quadruple, pre+snu+dig+sig.
    FirstSeenReplayCouples: str = '-E'  # Composed Base64 Couple, fnu+dts.
    TransIdxSigGroups: str = '-F'  # Composed Base64 Group, pre+snu+dig+ControllerIdxSigs group.
    SealSourceCouples: str = '-G'  # Composed Base64 couple, snu+dig of given delegators or issuers event
    TransLastIdxSigGroups: str = '-H'  # Composed Base64 Group, pre+ControllerIdxSigs group.
    SealSourceTriples: str = '-I'  # Composed Base64 triple, pre+snu+dig of anchoring source event
    SadPathSig: str = '-J'  # Composed Base64 Group path+TransIdxSigGroup of SAID of content
    SadPathSigGroup: str = '-K'  # Composed Base64 Group, root(path)+SaidPathCouples
    MessageDataGroups: str = '-U'  # Composed Message Data Group or Primitive
    AttachedMaterialQuadlets: str = '-V'  # Composed Grouped Attached Material Quadlet (4 char each)
    MessageDataMaterialQuadlets: str = '-W'  # Composed Grouped Message Data Quadlet (4 char each)
    CombinedMaterialQuadlets: str = '-X'  # Combined Message Data + Attachments Quadlet (4 char each)
    MaterialGroups: str = '-Y'  # Composed Generic Material Group or Primitive
    MaterialQuadlets: str = '-Z'  # Composed Generic Material Quadlet (4 char each)
    AnchorSealGroups: str = '-a'  # Composed Anchor Seal Material Group
    ConfigTraits: str = '-c'  # Composed Config Trait Material Group
    DigestSealQuadlets: str = '-d'  # Composed Digest Seal Quadlet (4 char each)
    EventSealQuadlets: str = '-e'  # Composed Event Seal Quadlet (4 char each)
    Keys: str = '-k'  # Composed Key Material Primitive
    LocationSealQuadlets: str = '-l'  # Composed Location Seal Quadlet (4 char each)
    RootDigestSealQuadlets: str = '-r'  # Composed Root Digest Seal Quadlet (4 char each)
    Witnesses: str = '-w'  # Composed Witness Prefix Material Primitive
    BigMessageDataGroups: str = '-0U'  # Composed Message Data Group or Primitive
    BigAttachedMaterialQuadlets: str = '-0V'  # Composed Grouped Attached Material Quadlet (4 char each)
    BigMessageDataMaterialQuadlets: str = '-0W'  # Composed Grouped Message Data Quadlet (4 char each)
    BigCombinedMaterialQuadlets: str = '-0X'  # Combined Message Data + Attachments Quadlet (4 char each)
    BigMaterialGroups: str = '-0Y'  # Composed Generic Material Group or Primitive
    BigMaterialQuadlets: str = '-0Z'  # Composed Generic Material Quadlet (4 char each)

    def __iter__(self):
        return iter(astuple(self))  # enables inclusion test with "in"


CtrDex = CounterCodex()


class Counter:
    """
    Counter is fully qualified cryptographic material primitive base class for
    counter primitives (framing composition grouping count codes).

    Sub classes are derivation code and key event element context specific.

    Includes the following attributes and properties:

    Attributes:

    Properties:
        .code is  str derivation code to indicate cypher suite
        .raw is bytes crypto material only without code
        .pad  is int number of pad chars given raw
        .count is int count of grouped following material (not part of counter)
        .qb64 is str in Base64 fully qualified with derivation code + crypto mat
        .qb64b is bytes in Base64 fully qualified with derivation code + crypto mat
        .qb2  is bytes in binary with derivation code + crypto material

    Hidden:
        ._code is str value for .code property
        ._raw is bytes value for .raw property
        ._pad is method to compute  .pad property
        ._count is int value for .count property
        ._infil is method to compute fully qualified Base64 from .raw and .code
        ._exfil is method to extract .code and .raw from fully qualified Base64

    """
    Codex = CtrDex
    # Hards table maps from bytes Base64 first two code chars to int of
    # hard size, hs,(stable) of code. The soft size, ss, (unstable) for Counter
    # is always > 0 and hs + ss = fs always
    Hards = ({('-' + chr(c)): 2 for c in range(65, 65 + 26)})
    Hards.update({('-' + chr(c)): 2 for c in range(97, 97 + 26)})
    Hards.update([('-0', 3)])
    # Sizes table maps hs chars of code to Sizage namedtuple of (hs, ss, fs)
    # where hs is hard size, ss is soft size, and fs is full size
    # soft size, ss, should always be  > 0 and hs+ss=fs for Counter
    Sizes = {
        '-A': Sizage(hs=2, ss=2, fs=4, ls=0),
        '-B': Sizage(hs=2, ss=2, fs=4, ls=0),
        '-C': Sizage(hs=2, ss=2, fs=4, ls=0),
        '-D': Sizage(hs=2, ss=2, fs=4, ls=0),
        '-E': Sizage(hs=2, ss=2, fs=4, ls=0),
        '-F': Sizage(hs=2, ss=2, fs=4, ls=0),
        '-G': Sizage(hs=2, ss=2, fs=4, ls=0),
        '-H': Sizage(hs=2, ss=2, fs=4, ls=0),
        '-I': Sizage(hs=2, ss=2, fs=4, ls=0),
        '-J': Sizage(hs=2, ss=2, fs=4, ls=0),
        '-K': Sizage(hs=2, ss=2, fs=4, ls=0),
        '-U': Sizage(hs=2, ss=2, fs=4, ls=0),
        '-V': Sizage(hs=2, ss=2, fs=4, ls=0),
        '-W': Sizage(hs=2, ss=2, fs=4, ls=0),
        '-X': Sizage(hs=2, ss=2, fs=4, ls=0),
        '-Y': Sizage(hs=2, ss=2, fs=4, ls=0),
        '-Z': Sizage(hs=2, ss=2, fs=4, ls=0),
        '-a': Sizage(hs=2, ss=2, fs=4, ls=0),
        '-c': Sizage(hs=2, ss=2, fs=4, ls=0),
        '-d': Sizage(hs=2, ss=2, fs=4, ls=0),
        '-e': Sizage(hs=2, ss=2, fs=4, ls=0),
        '-k': Sizage(hs=2, ss=2, fs=4, ls=0),
        '-l': Sizage(hs=2, ss=2, fs=4, ls=0),
        '-r': Sizage(hs=2, ss=2, fs=4, ls=0),
        '-w': Sizage(hs=2, ss=2, fs=4, ls=0),
        '-0U': Sizage(hs=3, ss=5, fs=8, ls=0),
        '-0V': Sizage(hs=3, ss=5, fs=8, ls=0),
        '-0W': Sizage(hs=3, ss=5, fs=8, ls=0),
        '-0X': Sizage(hs=3, ss=5, fs=8, ls=0),
        '-0Y': Sizage(hs=3, ss=5, fs=8, ls=0),
        '-0Z': Sizage(hs=3, ss=5, fs=8, ls=0)
    }
    # Bards table maps to hard size, hs, of code from bytes holding sextets
    # converted from first two code char. Used for ._bexfil.
    Bards = ({b64ToB2(c): hs for c, hs in Hards.items()})

    def __init__(self, code=None, count=1, qb64b=None, qb64=None,
                 qb2=None, strip=False):
        """
        Validate as fully qualified
        Parameters:
            code is str of stable (hard) part of derivation code
            count is int count for following group of items (primitives or groups)
            qb64b is bytes of fully qualified crypto material
            qb64 is str or bytes  of fully qualified crypto material
            qb2 is bytes of fully qualified crypto material
            strip is Boolean True means strip counter contents from input stream
                bytearray after parsing qb64b or qb2. False means do not strip


        Needs either (code and count) or qb64b or qb64 or qb2
        Otherwise raises EmptyMaterialError
        When code and count provided then validate that code and count are correct
        Else when qb64b or qb64 or qb2 provided extract and assign
        .code and .count

        """
        if code is not None:  # code provided
            if code not in self.Sizes:
                raise UnknownCodeError("Unsupported code={}.".format(code))

            hs, ss, fs, ls = self.Sizes[code]  # get sizes for code
            cs = hs + ss  # both hard + soft code size
            if fs != cs or cs % 4:  # fs must be bs and multiple of 4 for count codes
                raise InvalidCodeSizeError("Whole code size not full size or not "
                                           "multiple of 4. cs={} fs={}.".format(cs, fs))

            if count < 0 or count > (64 ** ss - 1):
                raise InvalidVarIndexError("Invalid count={} for code={}.".format(count, code))

            self._code = code
            self._count = count

        elif qb64b is not None:
            self._exfil(qb64b)
            if strip:  # assumes bytearray
                del qb64b[:self.Sizes[self.code].fs]

        elif qb64 is not None:
            self._exfil(qb64)

        elif qb2 is not None:  # rewrite to use direct binary exfiltration
            self._bexfil(qb2)
            if strip:  # assumes bytearray
                del qb2[:self.Sizes[self.code].fs * 3 // 4]

        else:
            raise EmptyMaterialError("Improper initialization need either "
                                     "(code and count) or qb64b or "
                                     "qb64 or qb2.")

    @property
    def code(self):
        """
        Returns ._code
        Makes .code read only
        """
        return self._code

    @property
    def count(self):
        """
        Returns ._count
        Makes ._count read only
        """
        return self._count

    @property
    def qb64b(self):
        """
        Property qb64b:
        Returns Fully Qualified Base64 Version encoded as bytes
        Assumes self.raw and self.code are correctly populated
        """
        return self._infil()

    @property
    def qb64(self):
        """
        Property qb64:
        Returns Fully Qualified Base64 Version
        Assumes self.raw and self.code are correctly populated
        """
        return self.qb64b.decode("utf-8")

    @property
    def qb2(self):
        """
        Property qb2:
        Returns Fully Qualified Binary Version Bytes
        """
        return self._binfil()

    def _infil(self):
        """
        Returns fully qualified attached sig base64 bytes computed from
        self.code and self.count.
        """
        code = self.code  # codex value chars hard code
        count = self.count  # index value int used for soft

        hs, ss, fs, ls = self.Sizes[code]
        cs = hs + ss  # both hard + soft size
        if fs != cs or cs % 4:  # fs must be bs and multiple of 4 for count codes
            raise InvalidCodeSizeError("Whole code size not full size or not "
                                       "multiple of 4. cs={} fs={}.".format(cs, fs))
        if count < 0 or count > (64 ** ss - 1):
            raise InvalidVarIndexError("Invalid count={} for code={}.".format(count, code))

        # both is hard code + converted count
        both = "{}{}".format(code, intToB64(count, l=ss))

        # check valid pad size for whole code size
        if len(both) % 4:  # no pad
            raise InvalidCodeSizeError("Invalid size = {} of {} not a multiple of 4."
                                       .format(len(both), both))
        # prepending full derivation code with index and strip off trailing pad characters
        return (both.encode("utf-8"))

    def _exfil(self, qb64b):
        """
        Extracts self.code and self.count from qualified base64 bytes qb64b
        """
        if not qb64b:  # empty need more bytes
            raise ShortageError("Empty material, Need more characters.")

        first = qb64b[:2]  # extract first two char code selector
        if hasattr(first, "decode"):
            first = first.decode("utf-8")
        if first not in self.Hards:
            if first[0] == '_':
                raise UnexpectedOpCodeError("Unexpected op code start"
                                            "while extracing Counter.")
            else:
                raise UnexpectedCodeError("Unsupported code start ={}.".format(first))

        hs = self.Hards[first]  # get hard code size
        if len(qb64b) < hs:  # need more bytes
            raise ShortageError("Need {} more characters.".format(hs - len(qb64b)))

        hard = qb64b[:hs]  # get hard code
        if hasattr(hard, "decode"):
            hard = hard.decode("utf-8")
        if hard not in self.Sizes:
            raise UnexpectedCodeError("Unsupported code ={}.".format(hard))

        hs, ss, fs, ls = self.Sizes[hard]  # assumes hs consistent in both tables
        cs = hs + ss  # both hard + soft code size

        # assumes that unit tests on Counter and CounterCodex ensure that
        # .Codes and .Sizes are well formed.
        # hs consistent and hs > 0 and ss > 0 and fs = hs + ss and not fs % 4

        if len(qb64b) < cs:  # need more bytes
            raise ShortageError("Need {} more characters.".format(cs - len(qb64b)))

        count = qb64b[hs:hs + ss]  # extract count chars
        if hasattr(count, "decode"):
            count = count.decode("utf-8")
        count = b64ToInt(count)  # compute int count

        self._code = hard
        self._count = count

    def _binfil(self):
        """
        Returns bytes of fully qualified base2 bytes, that is .qb2
        self.code converted to Base2 left shifted with pad bits
        equivalent of Base64 decode of .qb64 into .qb2
        """
        code = self.code  # codex chars hard code
        count = self.count  # index value int used for soft

        hs, ss, fs, ls = self.Sizes[code]
        cs = hs + ss
        if fs != cs or cs % 4:  # fs must be cs and multiple of 4 for count codes
            raise InvalidCodeSizeError("Whole code size not full size or not "
                                       "multiple of 4. cs={} fs={}.".format(cs, fs))

        if count < 0 or count > (64 ** ss - 1):
            raise InvalidVarIndexError("Invalid count={} for code={}.".format(count, code))

        # both is hard code + converted count
        both = "{}{}".format(code, intToB64(count, l=ss))
        if len(both) != cs:
            raise InvalidCodeSizeError("Mismatch code size = {} with table = {}."
                                       .format(cs, len(both)))

        return (b64ToB2(both))  # convert to b2 left shift if any

    def _bexfil(self, qb2):
        """
        Extracts self.code and self.count from qualified base2 bytes qb2
        """
        if not qb2:  # empty need more bytes
            raise ShortageError("Empty material, Need more bytes.")

        first = nabSextets(qb2, 2)  # extract first two sextets as code selector
        if first not in self.Bards:
            if first[0] == b'\xfc':  # b64ToB2('_')
                raise UnexpectedOpCodeError("Unexpected  op code start"
                                            "while extracing Matter.")
            else:
                raise UnexpectedCodeError("Unsupported code start sextet={}.".format(first))

        hs = self.Bards[first]  # get code hard size equvalent sextets
        bhs = sceil(hs * 3 / 4)  # bhs is min bytes to hold hs sextets
        if len(qb2) < bhs:  # need more bytes
            raise ShortageError("Need {} more bytes.".format(bhs - len(qb2)))

        hard = b2ToB64(qb2, hs)  # extract and convert hard part of code
        if hard not in self.Sizes:
            raise UnexpectedCodeError("Unsupported code ={}.".format(hard))

        hs, ss, fs, ls = self.Sizes[hard]
        cs = hs + ss  # both hs and ss
        # assumes that unit tests on Counter and CounterCodex ensure that
        # .Codes and .Sizes are well formed.
        # hs consistent and hs > 0 and ss > 0 and fs = hs + ss and not fs % 4

        bcs = ceil(cs * 3 / 4)  # bcs is min bytes to hold cs sextets
        if len(qb2) < bcs:  # need more bytes
            raise ShortageError("Need {} more bytes.".format(bcs - len(qb2)))

        both = b2ToB64(qb2, cs)  # extract and convert both hard and soft part of code
        count = b64ToInt(both[hs:hs + ss])  # get count

        self._code = hard
        self._count = count



class Sadder:
    """
    Sadder is KERI key event serializer-deserializer class
    Only supports current version VERSION

    Has the following public properties:

    Properties:
        .raw is bytes of serialized event only
        .ked is key event dict
        .kind is serialization kind string value (see namedtuple coring.Serials)
        .version is Versionage instance of event version
        .size is int of number of bytes in serialed event only
        .diger is Diger instance of digest of .raw
        .dig  is qb64 digest from .diger
        .digb is qb64b digest from .diger
        .verfers is list of Verfers converted from .ked["k"]
        .werfers is list of Verfers converted from .ked["b"]
        .tholder is Tholder instance from .ked["kt'] else None
        .sn is int sequence number converted from .ked["s"]
        .pre is qb64 str of identifier prefix from .ked["i"]
        .preb is qb64b bytes of identifier prefix from .ked["i"]
        .said is qb64 of .ked['d'] if present
        .saidb is qb64b of .ked['d'] of present

    Hidden Attributes:
          ._raw is bytes of serialized event only
          ._ked is key event dict
          ._kind is serialization kind string value (see namedtuple coring.Serials)
            supported kinds are 'json', 'cbor', 'msgpack', 'binary'
          ._version is Versionage instance of event version
          ._size is int of number of bytes in serialed event only
          ._code is default code for .diger
          ._diger is Diger instance of digest of .raw

    Note:
        loads and jumps of json use str whereas cbor and msgpack use bytes

    """

    def __init__(self, raw=b'', ked=None, kind=None, sad=None, code=MtrDex.Blake3_256):
        """
        Deserialize if raw provided
        Serialize if ked provided but not raw
        When serilaizing if kind provided then use kind instead of field in ked

        Parameters:
          raw is bytes of serialized event plus any attached signatures
          ked is key event dict or None
            if None its deserialized from raw
          kind is serialization kind string value or None (see namedtuple coring.Serials)
            supported kinds are 'json', 'cbor', 'msgpack', 'binary'
            if kind is None then its extracted from ked or raw
          code is .diger default digest code

        """
        self._code = code  # need default code for .saider
        if raw:  # deserialize raw using property setter
            self.raw = raw  # raw property setter does the deserialization
        elif ked:  # serialize ked using property setter
            self._kind = kind
            self.ked = ked  # ked property setter does the serialization
        elif sad:
            self._clone(sad=sad)
        else:
            raise ValueError("Improper initialization need sad, raw or ked.")

    def _inhale(self, raw):
        """
        Parses serilized event ser of serialization kind and assigns to
        instance attributes.

        Parameters:
          raw is bytes of serialized event
          kind is str of raw serialization kind (see namedtuple Serials)
          size is int size of raw to be deserialized

        Note:
          loads and jumps of json use str whereas cbor and msgpack use bytes

        """
        ident, kind, version, size = sniff(raw)
        if version != Version:
            raise VersionError("Unsupported version = {}.{}, expected {}."
                               "".format(version.major, version.minor, Version))
        if len(raw) < size:
            raise ShortageError("Need more bytes.")

        ked = loads(raw=raw, size=size, kind=kind)

        return ked, ident, kind, version, size


    def _exhale(self, ked, kind=None):
        """
        ked is key event dict
        kind is serialization if given else use one given in ked
        Returns tuple of (raw, kind, ked, version) where:
            raw is serialized event as bytes of kind
            kind is serialzation kind
            ked is key event dict
            version is Versionage instance

        Assumes only supports Version
        """
        return Sizeify(ked=ked, kind=kind)

    def compare(self, said=None):
        """
        Returns True  if said and either .saider.qb64 or .saider.qb64b match

        Convenience method to allow comparison of own .saider digest self.raw
        with some other purported said of self.raw

        Parameters:
            said is qb64b or qb64 SAID of ser to compare with .said

        """

        if said is not None:
            if hasattr(said, "encode"):
                said = said.encode('utf-8')  # makes bytes

            return said == self.saidb  # matching

        else:
            raise ValueError("Both said and saider may not be None.")


    def _clone(self, sad):
        self._raw = sad.raw
        self._ked = sad.ked
        self._ident = sad.ident
        self._kind = sad.kind
        self._size = sad.size
        self._version = sad.version
        self._saider = sad.saider


    @property
    def raw(self):
        """ raw property getter """
        return self._raw

    @raw.setter
    def raw(self, raw):
        """ raw property setter """
        ked, ident, kind, version, size = self._inhale(raw=raw)
        self._raw = bytes(raw[:size])  # crypto ops require bytes not bytearray
        self._ked = ked
        self._ident = ident
        self._kind = kind
        self._version = version
        self._size = size
        self._saider = Saider(qb64=ked["d"], code=self._code)

    @property
    def ked(self):
        """ ked property getter"""
        return self._ked

    @ked.setter
    def ked(self, ked):
        """ ked property setter  assumes ._kind """
        raw, ident, kind, ked, version = self._exhale(ked=ked, kind=self._kind)
        size = len(raw)
        self._raw = raw[:size]
        self._ked = ked
        self._ident = ident
        self._kind = kind
        self._size = size
        self._version = version
        self._saider = Saider(qb64=ked["d"], code=self._code)

    @property
    def kind(self):
        """ kind property getter"""
        return self._kind

    @kind.setter
    def kind(self, kind):
        """ kind property setter Assumes ._ked """
        raw, ident, kind, ked, version = self._exhale(ked=self._ked, kind=kind)
        size = len(raw)
        self._raw = raw[:size]
        self._ident = ident
        self._ked = ked
        self._kind = kind
        self._size = size
        self._version = version
        self._saider = Saider(qb64=ked["d"], code=self._code)


    @property
    def ident(self):
        """ ident property getter

        Returns:
            (Identage)
        """
        return self._ident

    @property
    def version(self):
        """
        version property getter

        Returns:
            (Versionage)
        """
        return self._version

    @property
    def size(self):
        """ size property getter"""
        return self._size

    @property
    def saider(self):
        """
        Returns Diger of digest of self.raw
        diger (digest material) property getter
        """
        return self._saider

    @property
    def said(self):
        """
        Returns str qb64  of .ked["d"] (said when ked is SAD)
        said (self-addressing identifier) property getter
        """
        return self.saider.qb64

    @property
    def saidb(self):
        """
        Returns bytes qb64b of .ked["d"] (said when ked is SAD)
        said (self-addressing identifier) property getter
        """
        return self.saider.qb64b

    def pretty(self, *, size=1024):
        """
        Returns str JSON of .ked with pretty formatting

        ToDo: add default size limit on pretty when used for syslog UDP MCU
        like 1024 for ogler.logger
        """
        return json.dumps(self.ked, indent=1)[:size if size is not None else None]


class Serder(Sadder):
    """
    Serder is KERI key event serializer-deserializer class
    Only supports current version VERSION

    Has the following public properties:

    Properties:
        .raw is bytes of serialized event only
        .ked is key event dict
        .kind is serialization kind string value (see namedtuple coring.Serials)
        .version is Versionage instance of event version
        .size is int of number of bytes in serialed event only
        .diger is Diger instance of digest of .raw
        .dig  is qb64 digest from .diger
        .digb is qb64b digest from .diger
        .verfers is list of Verfers converted from .ked["k"]
        .werfers is list of Verfers converted from .ked["b"]
        .tholder is Tholder instance from .ked["kt'] else None
        .sn is int sequence number converted from .ked["s"]
        .pre is qb64 str of identifier prefix from .ked["i"]
        .preb is qb64b bytes of identifier prefix from .ked["i"]
        .said is qb64 of .ked['d'] if present
        .saidb is qb64b of .ked['d'] of present

    Hidden Attributes:
          ._raw is bytes of serialized event only
          ._ked is key event dict
          ._kind is serialization kind string value (see namedtuple coring.Serials)
            supported kinds are 'json', 'cbor', 'msgpack', 'binary'
          ._version is Versionage instance of event version
          ._size is int of number of bytes in serialed event only
          ._code is default code for .diger
          ._diger is Diger instance of digest of .raw

    Note:
        loads and jumps of json use str whereas cbor and msgpack use bytes

    """

    def __init__(self, raw=b'', ked=None, kind=None, sad=None, code=MtrDex.Blake3_256):
        """
        Deserialize if raw provided
        Serialize if ked provided but not raw
        When serilaizing if kind provided then use kind instead of field in ked

        Parameters:
          raw is bytes of serialized event plus any attached signatures
          ked is key event dict or None
            if None its deserialized from raw
          sad (Sadder) is clonable base class
          kind is serialization kind string value or None (see namedtuple coring.Serials)
            supported kinds are 'json', 'cbor', 'msgpack', 'binary'
            if kind is None then its extracted from ked or raw
          code is .diger default digest code

        """
        super(Serder, self).__init__(raw=raw, ked=ked, kind=kind, sad=sad, code=code)

        if self._ident != Idents.keri:
            raise ValueError("Invalid ident {}, must be KERI".format(self._ident))


    @property
    def verfers(self):
        """
        Returns list of Verfer instances as converted from .ked['k'].
        One for each key.
        verfers property getter
        """
        if "k" in self.ked:  # establishment event
            keys = self.ked["k"]
        else:  # non-establishment event
            keys = []

        return [Verfer(qb64=key) for key in keys]

    @property
    def werfers(self):
        """
        Returns list of Verfer instances as converted from .ked['b'].
        One for each backer (witness).
        werfers property getter
        """
        if "b" in self.ked:  # inception establishment event
            wits = self.ked["b"]
        else:  # non-establishment event
            wits = []

        return [Verfer(qb64=wit) for wit in wits]

    @property
    def tholder(self):
        """
        Returns Tholder instance as converted from .ked['kt'] or None if missing.

        """
        return (Tholder(sith=self.ked["kt"]) if "kt" in self.ked else None)

    @property
    def sn(self):
        """
        sn (sequence number) property getter
        Returns:
            sn (int): converts hex str .ked["s"] to non neg int
        """
        sn = self.ked["s"]

        if len(sn) > 32:
            raise ValueError("Invalid sn = {} too large.".format(sn))

        sn = int(sn, 16)
        if sn < 0:
            raise ValueError("Negative sn={}.".format(sn))

        return (sn)

    @property
    def pre(self):
        """
        Returns str qb64  of .ked["i"] (identifier prefix)
        pre (identifier prefix) property getter
        """
        return self.ked["i"]

    @property
    def preb(self):
        """
        Returns bytes qb64b  of .ked["i"] (identifier prefix)
        preb (identifier prefix) property getter
        """
        return self.pre.encode("utf-8")

    @property
    def est(self):  # establishative
        """ Returns True if Serder represents an establishment event """
        return self.ked["t"] in (Ilks.icp, Ilks.rot, Ilks.dip, Ilks.drt)

    def pretty(self, *, size=1024):
        """
        Returns str JSON of .ked with pretty formatting

        ToDo: add default size limit on pretty when used for syslog UDP MCU
        like 1024 for ogler.logger
        """
        return json.dumps(self.ked, indent=1)[:size if size is not None else None]


class Tholder:
    """
    Tholder is KERI Signing Threshold Satisfactionclass
    .satisfy method evaluates satisfaction based on ordered list of indices of
    verified signatures where indices correspond to offsets in key list of
    associated signatures.

    ClassMethods
        .fromLimen returns corresponding sith as str or list from a limen str

    Has the following public properties:

    Properties:
        .sith is original signing threshold as str or list of str ratios
        .thold is parsed signing threshold as int or list of Fractions
        .limen is the extracted string for the next commitment to the threshold
            [["1/2", "1/2", "1/4", "1/4", "1/4"], ["1", "1"]] is extracted as
            '1/2,1/2,1/4,1/4,1/4&1,1'
        .weighted is Boolean True if fractional weighted threshold False if numeric
        .size is int of minimun size of keys list

    Hidden:
        ._sith is original signing threshold
        ._thold is parsed signing threshold maybe int or list of clauses
        ._limen is extracted string for the next commitment to threshold
        ._weighted is Boolean, True if fractional weighted threshold False if numeric
        ._size is int minimum size of of keys list
        ._satisfy is method reference of threshold specified verification method
        ._satisfy_numeric is numeric threshold verification method
        ._satisfy_weighted is fractional weighted threshold verification method


    """

    @classmethod
    def fromLimen(cls, limen):
        """
        Returns signing threshold from limen str
        """
        sith = limen
        if '/' in limen:  # weighted threshold
            sith = []
            clauses = limen.split('&')
            for clause in clauses:
                sith.append(clause.split(','))
        return sith

    def __init__(self, sith=''):
        """
        Parse threshold

        Parameters:
            sith is signing threshold expressed as:
                either hex string of threshold number
                or int of threshold number
                or iterable of strs of fractional weight clauses.

                Fractional weight clauses may be either an iterable of
                fraction strings or an iterable of iterables of fraction strings.

                The verify method appropriately evaluates each of the threshold
                forms.

        """
        if isinstance(sith, str):
            sith = int(sith, 16)

        if isinstance(sith, int):
            thold = sith
            if thold < 0:
                raise ValueError("Invalid sith = {} < 0.".format(thold))
            self._thold = thold
            self._size = self._thold  # used to verify that keys list size is at least size
            self._weighted = False
            self._satisfy = self._satisfy_numeric
            self._sith = "{:x}".format(sith)  # store in event form as str
            self._limen = self._sith  # just use hex string

        else:  # assumes iterable of weights or iterable of iterables of weights
            self._sith = sith
            self._weighted = True
            if not sith:  # empty iterable
                raise ValueError("Invalid sith = {}, empty weight list.".format(sith))

            mask = [isinstance(w, str) for w in sith]
            if mask and all(mask):  # not empty and all strings
                sith = [sith]  # make list of list so uniform
            elif any(mask):  # some strings but not all
                raise ValueError("Invalid sith = {} some weights non non string."
                                 "".format(sith))

            # replace fractional strings with fractions
            thold = []
            for clause in sith:  # convert string fractions to Fractions
                thold.append([Fraction(w) for w in clause])  # append list of Fractions

            for clause in thold:  # sum of fractions in clause must be >= 1
                if not (sum(clause) >= 1):
                    raise ValueError("Invalid sith clause = {}, all clause weight "
                                     "sums must be >= 1.".format(thold))

            self._thold = thold
            self._size = sum(len(clause) for clause in thold)
            self._satisfy = self._satisfy_weighted

            # extract limen from sith by joining ratio str elements of each
            # clause with "," and joining clauses with "&"
            # [["1/2", "1/2", "1/4", "1/4", "1/4"], ["1", "1"]] becomes
            # '1/2,1/2,1/4,1/4,1/4&1,1'
            self._limen = "&".join([",".join(clause) for clause in sith])

    @property
    def sith(self):
        """ sith property getter """
        return self._sith

    @property
    def thold(self):
        """ thold property getter """
        return self._thold

    @property
    def weighted(self):
        """ weighted property getter """
        return self._weighted

    @property
    def size(self):
        """ size property getter """
        return self._size

    @property
    def limen(self):
        """ limen property getter """
        return self._limen

    def satisfy(self, indices):
        """
        Returns True if indices list of verified signature key indices satisfies
        threshold, False otherwise.

        Parameters:
            indices is list of indices (offsets into key list) of verified signatures
        """
        return (self._satisfy(indices=indices))

    def _satisfy_numeric(self, indices):
        """
        Returns True if satisfies numeric threshold False otherwise

        Parameters:
            indices is list of indices (offsets into key list) of verified signatures
        """
        try:
            if self.thold > 0 and len(indices) >= self.thold:  # at least one
                return True

        except Exception as ex:
            return False

        return False

    def _satisfy_weighted(self, indices):
        """
        Returns True if satifies fractional weighted threshold False otherwise


        Parameters:
            indices is list of indices (offsets into key list) of verified signatures

        """
        try:
            if not indices:  # empty indices
                return False

            # remove duplicates with set, sort low to high
            indices = sorted(set(indices))
            sats = [False] * self.size  # default all satifactions to False
            for idx in indices:
                sats[idx] = True  # set verified signature index to True

            wio = 0  # weight index offset
            for clause in self.thold:
                cw = 0  # init clause weight
                for w in clause:
                    if sats[wio]:  # verified signature so weight applies
                        cw += w
                    wio += 1
                if cw < 1:  # each clause must sum to at least 1
                    return False

            return True  # all clauses including final one cw >= 1

        except Exception as ex:
            return False

        return False<|MERGE_RESOLUTION|>--- conflicted
+++ resolved
@@ -448,7 +448,7 @@
     Only provide defined codes.
     Undefined are left out so that inclusion(exclusion) via 'in' operator works.
     """
-<<<<<<< HEAD
+
     Ed25519_Seed:         str = 'A'  # Ed25519 256 bit random seed for private key
     Ed25519N:             str = 'B'  # Ed25519 verification key non-transferable, basic derivation.
     X25519:               str = 'C'  # X25519 public encryption key, converted from Ed25519.
@@ -495,54 +495,7 @@
     Str_Big_L0:           str = '7AAB'    # String Big Leader Size 0
     Str_Big_L1:           str = '8AAB'    # String Big Leader Size 1
     Str_Big_L2:           str = '9AAB'    # String Big Leader Size 2
-=======
-    Ed25519_Seed: str = 'A'  # Ed25519 256 bit random seed for private key
-    Ed25519N: str = 'B'  # Ed25519 verification key non-transferable, basic derivation.
-    X25519: str = 'C'  # X25519 public encryption key, converted from Ed25519.
-    Ed25519: str = 'D'  # Ed25519 verification key basic derivation
-    Blake3_256: str = 'E'  # Blake3 256 bit digest self-addressing derivation.
-    Blake2b_256: str = 'F'  # Blake2b 256 bit digest self-addressing derivation.
-    Blake2s_256: str = 'G'  # Blake2s 256 bit digest self-addressing derivation.
-    SHA3_256: str = 'H'  # SHA3 256 bit digest self-addressing derivation.
-    SHA2_256: str = 'I'  # SHA2 256 bit digest self-addressing derivation.
-    ECDSA_256k1_Seed: str = 'J'  # ECDSA secp256k1 256 bit random Seed for private key
-    Ed448_Seed: str = 'K'  # Ed448 448 bit random Seed for private key
-    X448: str = 'L'  # X448 public encryption key, converted from Ed448
-    Short: str = 'M'  # Short 2 byte b2 number or 3 char b64 str
-    Big: str = 'N'  # Big 8 byte b2 number or 11 char b64 str
-    X25519_Private: str = 'O'  # X25519 private decryption key converted from Ed25519
-    X25519_Cipher_Seed: str = 'P'  # X25519 124 char b64 Cipher of 44 char qb64 Seed
-    Salt_128: str = '0A'  # 128 bit random seed or 128 bit number
-    Ed25519_Sig: str = '0B'  # Ed25519 signature.
-    ECDSA_256k1_Sig: str = '0C'  # ECDSA secp256k1 signature.
-    Blake3_512: str = '0D'  # Blake3 512 bit digest self-addressing derivation.
-    Blake2b_512: str = '0E'  # Blake2b 512 bit digest self-addressing derivation.
-    SHA3_512: str = '0F'  # SHA3 512 bit digest self-addressing derivation.
-    SHA2_512: str = '0G'  # SHA2 512 bit digest self-addressing derivation.
-    Long: str = '0H'  # Long 4 byte b2 number or 6 char b54 str
-    ECDSA_256k1N: str = '1AAA'  # ECDSA secp256k1 verification key non-transferable, basic derivation.
-    ECDSA_256k1: str = '1AAB'  # Ed25519 public verification or encryption key, basic derivation
-    Ed448N: str = '1AAC'  # Ed448 non-transferable prefix public signing verification key. Basic derivation.
-    Ed448: str = '1AAD'  # Ed448 public signing verification key. Basic derivation.
-    Ed448_Sig: str = '1AAE'  # Ed448 signature. Self-signing derivation.
-    Tag: str = '1AAF'  # Base64 4 char tag or 3 byte number.
-    DateTime: str = '1AAG'  # Base64 custom encoded 32 char ISO-8601 DateTime
-    X25519_Cipher_Salt: str = '1AAH'  # X25519 100 char b64 Cipher of 24 char qb64 Salt
-    TBD1: str = '2AAA'  # Testing purposes only of 1 lead size
-    TBD2: str = '3AAA'  # Testing purposes only of 2 lead size
-    StrB64_L0: str = '4A'  # String Base64 Only Leader Size 0
-    StrB64_L1: str = '5A'  # String Base64 Only Leader Size 1
-    StrB64_L2: str = '6A'  # String Base64 Only Leader Size 2
-    Str_L0: str = '4B'  # String Leader Size 0
-    Str_L1: str = '5B'  # String Leader Size 1
-    Str_L2: str = '6B'  # String Leader Size 2
-    StrB64_Big_L0: str = '7AAA'  # String Base64 Only Big Leader Size 0
-    StrB64_Big_L1: str = '8AAA'  # String Base64 Only Big Leader Size 1
-    StrB64_Big_L2: str = '9AAA'  # String Base64 Only Big Leader Size 2
-    Str_Big_L0: str = '7AAB'  # String Big Leader Size 0
-    Str_Big_L1: str = '8AAB'  # String Big Leader Size 1
-    Str_Big_L2: str = '9AAB'  # String Big Leader Size 2
->>>>>>> a765caf5
+
 
     def __iter__(self):
         return iter(astuple(self))  # enables inclusion test with "in"
