--- conflicted
+++ resolved
@@ -2117,14 +2117,10 @@
         else:
             delegator = self.delegator
 
-<<<<<<< HEAD
-        ssn = validateSN(sn=seqner.snh, inceptive=False)
-=======
-        if self.local:  # if in local mode, accept the delegated events before verifying the delegator
-            return delegator
+        #if self.local:  # if in local mode, accept the delegated events before verifying the delegator
+            #return delegator
 
         ssn = self.validateSN(sn=seqner.snh, inceptive=False)
->>>>>>> 5e41e677
 
         # get the dig of the delegating event
         key = snKey(pre=delegator, sn=ssn)
