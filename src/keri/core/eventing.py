--- conflicted
+++ resolved
@@ -4462,13 +4462,9 @@
                 except Exception as ex:  # log diagnostics errors etc
                     # error other than waiting on sigs or seal so remove from escrow
                     self.db.delPse(snKey(pre, sn), edig)  # removes one escrow at key val
-<<<<<<< HEAD
-                    if eserder is not None:
-                        self.cues.push(dict(kin="psUnescrow", serder=eserder))
-=======
+
                     if eserder is not None and eserder.ked["t"] in (Ilks.dip, Ilks.drt):
                         self.cues.append(dict(kin="psUnescrow", serder=eserder))
->>>>>>> a2a54701
 
                     if logger.isEnabledFor(logging.DEBUG):
                         logger.exception("Kevery unescrowed: %s\n", ex.args[0])
@@ -4481,12 +4477,10 @@
                     # valid event escrow.
                     self.db.delPse(snKey(pre, sn), edig)  # removes one escrow at key val
                     self.db.delPde(dgkey)  # remove escrow if any
-<<<<<<< HEAD
-                    self.cues.push(dict(kin="psUnescrow", pre=pre.decode("utf-8")))
-=======
+
                     if eserder is not None and eserder.ked["t"] in (Ilks.dip, Ilks.drt):
                         self.cues.append(dict(kin="psUnescrow", serder=eserder))
->>>>>>> a2a54701
+
                     logger.info("Kevery unescrow succeeded in valid event: "
                                 "event=\n%s\n", json.dumps(eserder.ked, indent=1))
 
