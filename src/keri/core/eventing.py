--- conflicted
+++ resolved
@@ -3249,11 +3249,7 @@
 
     def processEvent(self, serder, sigers, *, wigers=None,
                      delseqner=None, delsaider=None,
-<<<<<<< HEAD
-                     firner=None, dater=None, local=False):
-=======
                      firner=None, dater=None, local=None):
->>>>>>> 33373c37
         """
         Process one event serder with attached indexd signatures sigers
 
