--- conflicted
+++ resolved
@@ -389,14 +389,9 @@
         registry = self.rgy.makeRegistry(name=name, prefix=pre, **conf)
 
         rseq = coring.Seqner(sn=0)
-<<<<<<< HEAD
-        rseal = SealEvent(registry.regk, "0", registry.regd)._asdict()
-        if hab.lhab is None:
-=======
         rseal = SealEvent(registry.regk, "0", registry.regd)
         rseal = dict(i=rseal.i, s=rseal.s, d=rseal.d)
-        if hab.phab is None:
->>>>>>> 02e7e105
+        if hab.lhab is None:
             if estOnly:
                 hab.rotate(data=[rseal])
             else:
