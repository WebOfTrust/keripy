--- conflicted
+++ resolved
@@ -522,17 +522,8 @@
             self.rgy.reger.tpwe.add(keys=(registry.regk, rseq.qb64), val=(hab.kever.prefixer, seqner, saider))
 
         else:
-<<<<<<< HEAD
-            s, r = hab.members()
-            smids = smids if smids is not None else s
-            rmids = rmids if rmids is not None else r
-            prefixer, seqner, saider = self.multisigIxn(hab, rseal)
-            self.counselor.start(prefixer=prefixer, seqner=seqner, saider=saider,
-                                 mid=hab.mhab.pre, smids=smids, rmids=rmids)
-=======
             sn = anc.sn
             said = anc.said
->>>>>>> a92a3cb8
 
             prefixer = coring.Prefixer(qb64=hab.pre)
             seqner = coring.Seqner(sn=sn)
@@ -571,14 +562,6 @@
             self.rgy.reger.tpwe.add(keys=(vcid, rseq.qb64), val=(hab.kever.prefixer, seqner, saider))
 
         else:  # multisig group hab
-<<<<<<< HEAD
-            s, r = hab.members()
-            smids = smids if smids is not None else s
-            rmids = rmids if rmids is not None else r
-            prefixer, seqner, saider = self.multisigIxn(hab, rseal)
-            self.counselor.start(prefixer=prefixer, seqner=seqner, saider=saider,
-                                 mid=hab.mhab.pre, smids=smids, rmids=rmids)
-=======
             sn = anc.sn
             said = anc.said
 
@@ -587,7 +570,6 @@
             saider = coring.Saider(qb64=said)
 
             self.counselor.start(prefixer=prefixer, seqner=seqner, saider=saider, ghab=hab)
->>>>>>> a92a3cb8
 
             print(f"Waiting for TEL iss event mulisig anchoring event {seqner.sn}")
             self.rgy.reger.tmse.add(keys=(vcid, rseq.qb64, iserder.said), val=(prefixer, seqner, saider))
@@ -620,14 +602,6 @@
             self.rgy.reger.tpwe.add(keys=(vcid, rseq.qb64), val=(hab.kever.prefixer, seqner, saider))
             return vcid, rseq.sn
         else:
-<<<<<<< HEAD
-            s, r = hab.members()
-            smids = smids if smids is not None else s
-            rmids = rmids if rmids is not None else r
-            prefixer, seqner, saider = self.multisigIxn(hab, rseal)
-            self.counselor.start(prefixer=prefixer, seqner=seqner, saider=saider,
-                                 mid=hab.mhab.pre, smids=smids, rmids=rmids)
-=======
             sn = anc.sn
             said = anc.said
 
@@ -636,7 +610,6 @@
             saider = coring.Saider(qb64=said)
 
             self.counselor.start(prefixer=prefixer, seqner=seqner, saider=saider, ghab=hab)
->>>>>>> a92a3cb8
 
             print(f"Waiting for TEL rev event mulisig anchoring event {seqner.sn}")
             self.rgy.reger.tmse.add(keys=(vcid, rseq.qb64, rserder.said), val=(prefixer, seqner, saider))
@@ -861,31 +834,9 @@
             serder (Serder): KEL or TEL anchoring event
                 need to contribute digest of next rotating key
         """
-<<<<<<< HEAD
-        regk = creder.crd["ri"]
-        registry = self.rgy.regs[regk]
-        hab = registry.hab
-        if hab.group:
-            s, r = hab.members()
-            smids = smids if smids is not None else s
-            rmids = rmids if rmids is not None else r
-
-        dt = creder.subject["dt"] if "dt" in creder.subject else None
-
-        vcid, seq = self.registrar.issue(regk=registry.regk, said=creder.said,
-                                         dt=dt, smids=smids, rmids=rmids)
-
-        rseq = coring.Seqner(sn=seq)
-        if hab.group:
-            craw = signing.ratify(hab=hab, serder=creder)
-            atc = bytearray(craw[creder.size:])
-            others = list(oset(smids + (rmids or [])))
-            others.remove(hab.mhab.pre)
-=======
         # escrow waiting for other signatures
         prefixer = coring.Prefixer(qb64=serder.pre)
         seqner = coring.Seqner(sn=serder.sn)
->>>>>>> a92a3cb8
 
         self.rgy.reger.cmse.put(keys=(creder.said, seqner.qb64), val=creder)
 
