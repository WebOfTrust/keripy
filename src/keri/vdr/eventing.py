--- conflicted
+++ resolved
@@ -297,13 +297,9 @@
 
     _, ked = coring.Saider.saidify(sad=ked)
 
-<<<<<<< HEAD
-    return Serder(ked=ked)  # return serialized ked
-=======
     serder = serdering.SerderKERI(sad=ked, makify=True)
     serder._verify()  # raises error if fails verifications
     return serder
->>>>>>> a92a3cb8
 
 
 def backerIssue(
