--- conflicted
+++ resolved
@@ -346,69 +346,7 @@
             b'M9u2Edk-PLMZ1H4')
 
 
-<<<<<<< HEAD
-def test_build_proof():
-    sidSalt = coring.Salter(raw=b'0123456789abcdef').qb64
-
-    with habbing.openHby(name="sid", base="test", salt=sidSalt) as sidHby:
-
-        sidHab = sidHby.makeHab(name="test", icount=3, ncount=3)
-
-        sed = dict()
-        sed["$id"] = ""
-        sed["$schema"] = "http://json-schema.org/draft-07/schema#"
-        sed.update(dict(
-            type="object",
-            properties=dict(
-                id=dict(
-                    type="string"
-                ),
-                lei=dict(
-                    type="string"
-                )
-            )
-        ))
-
-        schemer = scheming.Schemer(sed=sed, typ=scheming.JSONSchema(), code=coring.MtrDex.Blake3_256)
-        credSubject = dict(
-            d="",
-            i="E4YPqsEOaPNaZxVIbY-Gx2bJgP-c7AH_K7pEE-YfcI9E",  # this needs to be generated from a KEL
-            lei="254900OPPU84GM83MG36",
-            issuanceDate="2021-06-27T21:26:21.233257+00:00",
-        )
-
-        creder = proving.credential(issuer=sidHab.pre,
-                                    schema=schemer.said,
-                                    subject=credSubject)
-
-        sidHab.rotate()
-        sidHab.rotate()
-        sidHab.rotate()
-        sidHab.rotate()
-
-        prefixer = coring.Prefixer(qb64=sidHab.kever.prefixer.qb64)
-        seqner = coring.Seqner(sn=sidHab.kever.lastEst.s)
-        diger = coring.Diger(qb64=sidHab.kever.lastEst.d)
-
-        sigers = sidHab.mgr.sign(ser=creder.raw, verfers=sidHab.kever.verfers, indexed=True)
-
-        proof = viring.buildProof(prefixer, seqner, diger, sigers)
-        assert proof == (b'-FABEBQmzPGqnkRXCHrfRHDdy0eS5hIsTD9peCfhavXoxhXI0AAAAAAAAAAAAAAA'
-                         b'AAAAAABAExDuNKMkRvMZG8ITkX3gRAVfsRvImCtsMTplKcqKpvQE-AADAAI-OMaF'
-                         b'IvZVUmLSAApfmJnoRBtsyuXYX0ge9Xc_r6ckChqICYuScxvof4qJ_tWfwutNqbxM'
-                         b'9_hv5Ux12oTx9rCAABwVkDWD_jemXddSaBdgDU4QYvW_2eLiPCvG95gEBLu-alA3'
-                         b'4NfC5HJKL5y9m7FD2d5eXE13jgMoYv-eRYx5J4BgACpZv8RxdMD4N4HUyFTe0R_A'
-                         b'ot5gaGCQEvlAC6ELbkhJ5EcrM-GBmuegm7tMQyfcOFO0nZTYO4YVDc3NAHsu6iDQ')
-
-        prefixer, seqner, diger, isigers = proving.parseProof(proof)
-        assert prefixer.qb64 == sidHab.pre
-        assert diger.qb64 == sidHab.kever.lastEst.d
-        assert seqner.sn == 4
-        assert len(isigers) == 3
-
-
-=======
->>>>>>> a765caf5
+
 if __name__ == "__main__":
     test_issuer()
     test_clone()